--- conflicted
+++ resolved
@@ -1151,12 +1151,6 @@
     + inversion H0.
 Qed.
  
-
-
-<<<<<<< HEAD
-
-=======
->>>>>>> 8649301a
 (** This lemma is the one using all the utilities defined in the utilities section for the 
    'unifiable t' case. It states that if there is a unifier [sig1] for term _t_ then there exists
    some substitution [sig2] for which the find_unifier function returns [Some] [sig2].
