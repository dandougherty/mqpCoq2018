--- conflicted
+++ resolved
@@ -548,13 +548,10 @@
 
 (** In this subsection we will prove that our Lowenheim builder gives a
     unifier that is most general; this will help us a lot in the top-level proof
-<<<<<<< HEAD
-    that the [Main_Lowenheim] function gives an mgu. *)
-=======
     that the [Main_Lownheim] function gives an mgu. We will use the fact that we proved in
     the [term.v] file/library that any reproductive unifier is also a most general unifier, and the fact 
     of the just preceding subsection that lowenheim's builder produces a reproductive unifier. *)
->>>>>>> 71f2da28
+
 
 (** Here is the subsection's resulting lemma. Given a unifiable term _t_, a
     unifier of _t_, then our Lowenheim builder ([build_lowenheim_subst])
