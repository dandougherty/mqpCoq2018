--- conflicted
+++ resolved
@@ -1150,124 +1150,6 @@
     + inversion H0.
     + inversion H0.
 Qed.
- 
-
-
-<<<<<<< HEAD
-Definition build_T0_subst (lvar : list var) : subst :=
- map (fun v => (v, T0) ) lvar.
-
-Definition build_T0_subst_from_t (t : term) : subst :=
- build_T0_subst (term_unique_vars t).
-
-
-Fixpoint make_unif_subst (tau : subst) : subst :=
- match tau with
- | [] => []
- | (first , second) :: rest' => 
-              if (is_ground_term second) then 
-                (cons (first, simplify second)  (make_unif_subst rest')) 
-              else 
-                 (build_T0_subst_from_t second) ++ (make_unif_subst rest')
-              
-end.
-
-Fixpoint augment_with_id (lvar_s : list var) (lvar : list var) : subst :=
-  match lvar with
-  | [] => []
-  | v :: v' => 
-      if (var_set_includes_var v lvar_s) then (augment_with_id lvar_s v') 
-      else (v, VAR v) :: (augment_with_id lvar_s v')
-  end.
-
-Definition add_id_subst (t : term) (tau : subst) : subst  :=
-  augment_with_id (subst_domain tau) (term_unique_vars t).
-
-Fixpoint convert_to_01_subst (tau : subst) (t : term) : subst :=
- (subst_compose (make_unif_subst (add_id_subst t tau)) (add_id_subst t tau)).
-
-
-Lemma add_id_unf :
- forall (t : term) (sig1 : subst),
-  (unifier t sig1) ->
-  (unifier t (add_id_subst t sig1 )).
-Proof.
-intros. induction sig1.
-{
-  induction t.
-  {
-    unfold unifier in *. simpl in *. apply H.
-  }
-  {
-    unfold unifier in *. simpl in *. apply H.
-  }
-  {
-    unfold unifier in *. simpl in *. destruct PeanoNat.Nat.eqb. apply H. apply H.
-  }
-  {
-    unfold unifier in *. simpl in *. unfold add_id_subst. simpl.
-Admitted.
-
-Lemma unif_grnd_unif :
- forall (t : term) (sig1 : subst),
-  (unifier t sig1) ->
-  (unifier t (subst_compose (make_unif_subst (add_id_subst t sig1)) (add_id_subst t sig1))) /\ 
-  (is_ground_term (apply_subst t (subst_compose (make_unif_subst (add_id_subst t sig1)) (add_id_subst t sig1)))) = true .
-Proof.
- intros. split. 
- -  unfold unifier. unfold unifier in H. rewrite subst_compose_eqv.
-    pose proof add_id_unf. specialize (H0 t sig1). unfold unifier in H0. specialize (H0 H). rewrite H0.
- simpl. reflexivity.
- - 
-Admitted. 
-
-
-(*
-Lemma in_rec_is_01 :
- forall (t : term) (sig : subst),
- (In sig (all_01_substs (term_unique_vars t))) ->
- (is_01_subst sig) = true.
-Proof.
-Admitted.
-*)
-
-
-Lemma _01_in_all :
- forall (l1 : list var) (sig : subst),
-  (is_01_subst sig) = true /\ sub_dmn_list l1 (subst_domain sig) ->
-  In sig (all_01_substs l1).
-Proof.
-intros. destruct H. unfold is_01_subst in H. 
-Admitted.
-
-Lemma _01_in_rec :
-  forall (t : term) (sig : subst),
-  (is_01_subst sig) = true /\ sub_dmn_list (term_unique_vars t) (subst_domain sig) ->
-  (In sig (all_01_substs (term_unique_vars t))).
-Proof.
- intros. 
- pose proof _01_in_all.
- specialize (H0 (term_unique_vars t) sig).
- apply H0. apply H.
-Qed.
-
-Lemma make_unif_is_01 :
- forall (t : term) (sig1 : subst),
- (unifier t sig1) ->
- (is_01_subst (subst_compose (make_unif_subst (add_id_subst t sig1)) (add_id_subst t sig1))) = true 
- /\
-     sub_dmn_list (term_unique_vars t)
-       (subst_domain (subst_compose (make_unif_subst (add_id_subst t sig1)) (add_id_subst t sig1))).
-Proof.
- intros. 
-Admitted.
- 
-
-Lemma unif_exists_grnd_unif :
- forall (t : term) (sig1 : subst),
-  (unifier t sig1) ->
-=======
->>>>>>> 5c46f5f5
 
 (** This lemma is the one using all the utilities defined in the utilities section for the 
    'unifiable t' case. It states that if there is a unifier [sig1] for term _t_ then there exists
