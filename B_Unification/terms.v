(***
  Boolean Unification Type Declarations.
  Authors:
    Joseph St. Pierre
    Spyridon Antonatos
***)

(*** Required Libraries ***)
Require Import Bool.
Require Import Omega.
Require Import EqNat.
Require Import List.
Require Import Setoid.
Import ListNotations.

(** * Introduction **)

(** In order for any proofs to be constructed in Coq, we need to formally define
    the logic and data across which said proofs will operate. Since the heart of
    our analysis is concerned with the unification of Boolean equations, it
    stands to reason that we should articulate precisely how algebra functions
    with respect to Boolean rings. To attain this, we shall formalize what an
    equation looks like, how it can be composed inductively, and also how
    substitutions behave when applied to equations. *)

(** * Terms **)

(** ** Definitions **)

(** We shall now begin describing the rules of Boolean arithmetic as well as the
    nature of Boolean equations. For simplicity's sake, from now on we shall be
    referring to equations as terms. *)

(*  Define a variable to be a natural number *)
Definition var := nat.

(** A _term_, as has already been previously described, is now inductively
    declared to hold either a constant value, a single variable, a sum of terms,
    or a product of terms. *)

Inductive term: Type :=
  | T0  : term
  | T1  : term
  | VAR  : var -> term
  | SUM : term -> term -> term
  | PRODUCT : term -> term -> term.

(** For convenience's sake, we define some shorthanded notation for readability.
    *)

Implicit Types x y z : term.
Implicit Types n m : var.

Notation "x + y" := (SUM x y) (at level 50, left associativity).
Notation "x * y" := (PRODUCT x y) (at level 40, left associativity).

(** ** Axioms *)

(** Now that we have informed Coq on the nature of what a term is, it is now
    time to propose a set of axioms that will articulate exactly how algebra
    behaves across Boolean rings. This is a requirement since the very act of
    unifying an equation is intimately related to solving it algebraically. Each
    of the axioms proposed below describe the rules of Boolean algebra precisely
    and in an unambiguous manner. None of these should come as a surprise to the
    reader; however, if one is not familiar with this form of logic, the rules
    regarding the summation and multiplication of identical terms might pose as
    a source of confusion.

    For reasons of keeping Coq's internal logic consistent, we roll our own
    custom equivalence relation as opposed to simply using "=". This will
    provide a surefire way to avoid any odd errors from later cropping up in our
    proofs. Of course, by doing this we introduce some implications that we will
    need to address later. *)

Parameter eqv : term -> term -> Prop.
(**  Notation for term equivalence *)
Infix " == " := eqv (at level 70).

(** Set of fundamental axioms about the equivalence " == " relation. 
 It forms the boolean ring (or system) on which lowenheim's formula and proof are developed.
*)

(**  Commutatitivty across summations *)
Axiom sum_comm : forall x y, x + y == y + x.

(**  Associativity across summations *)
Axiom sum_assoc : forall x y z, (x + y) + z == x + (y + z).

(**  Identity relation accross summations *)
Axiom sum_id : forall x, T0 + x == x. 

(**  Across boolean rings, summation x + x will always be 0 because x can only be
   0 or 1*)
Axiom sum_x_x : forall x, x + x == T0.

(**  Commutativity across multiplications *)
Axiom mul_comm : forall x y, x * y == y * x.

(**  Associativity across multiplications *)
Axiom mul_assoc : forall x y z, (x * y) * z == x * (y * z).

(**  Across bollean rings, x * x will always be x because x can only be 0 or 1 *)
Axiom mul_x_x : forall x, x * x == x.

(**  Multiplying anything by 0 is 0*)
Axiom mul_T0_x : forall x, T0 * x == T0.

(**  Identity relation across multiplications *)
Axiom mul_id : forall x, T1 * x == x.

(**  Distributivity relation *)
Axiom distr : forall x y z, x * (y + z) == (x * y) + (x * z).



(** Any axioms beyond this point of the development are not considered part of
the 'fundamental axiom system',but they still need to exist for the development and proofs 
to hold.

*)

(*  Across all equations, adding an expression to both sides does not
   break the equivalence of the relation *)
Axiom term_sum_symmetric :
  forall x y z, x == y <-> x + z == y + z.

Axiom refl_comm :
  forall t1 t2, t1 == t2 -> t2 == t1.

Axiom T1_not_equiv_T0 :
  ~(T1 == T0).

Hint Resolve sum_comm sum_assoc sum_x_x sum_id distr
             mul_comm mul_assoc mul_x_x mul_T0_x mul_id.

(** Now that the core axioms have been taken care of, we need to handle the
    implications posed by our custom equivalence relation. Below we inform Coq
    of the behavior of our equivalence relation with respect to rewrites during
    proofs. *)

(*  Mundane coq magic for custom equivalence relation *)
Axiom eqv_ref : Reflexive eqv.
Axiom eqv_sym : Symmetric eqv.
Axiom eqv_trans : Transitive eqv.

Add Parametric Relation : term eqv
  reflexivity proved by @eqv_ref
  symmetry proved by @eqv_sym
  transitivity proved by @eqv_trans
  as eq_set_rel.

Axiom SUM_compat :
  forall x x', x == x' ->
  forall y y', y == y' ->
    (x + y) == (x' + y').

Axiom PRODUCT_compat :
  forall x x', x == x' ->
  forall y y', y == y' ->
    (x * y) == (x' * y').

Add Parametric Morphism : SUM with
  signature eqv ==> eqv ==> eqv as SUM_mor.
Proof.
exact SUM_compat.
Qed.

Add Parametric Morphism : PRODUCT with
  signature eqv ==> eqv ==> eqv as PRODUCT_mor.
Proof.
exact PRODUCT_compat.
Qed.

Hint Resolve eqv_ref eqv_sym eqv_trans SUM_compat PRODUCT_compat.

(** ** Lemmas **)

(** Since Coq now understands the basics of Boolean algebra, it serves as a good
    exercise for us to generate some further rules using Coq's proving systems.
    By doing this, not only do we gain some additional tools that will become
    handy later down the road, but we also test whether our axioms are behaving
    as we would like them to. *)

(*  Lemma for a sub-case of term multiplication. *)
Lemma mul_x_x_plus_T1 :
  forall x, x * (x + T1) == T0.
Proof.
  intros. rewrite distr. rewrite mul_x_x. rewrite mul_comm.
  rewrite mul_id. apply sum_x_x.
Qed.

(*  Lemma to convert term equivalence to equivalence between their
    addition and ground term T0, and vice-versa. *)
Lemma x_equal_y_x_plus_y :
  forall x y, x == y <-> x + y == T0.
Proof.
  intros. split.
  - intros. rewrite H. rewrite sum_x_x. reflexivity.
  - intros. rewrite term_sum_symmetric with (y := y) (z := y). rewrite sum_x_x.
    apply H.
Qed.

Hint Resolve mul_x_x_plus_T1 x_equal_y_x_plus_y.

(** These lemmas just serve to make certain rewrites regarding the core axioms
    less tedious to write. While one could certainly argue that they should be
    formulated as axioms and not lemmas due to their triviality, being pedantic
    is a good exercise. *)

(*  Lemma for identity addition between term and ground term T0 *)
Lemma sum_id_sym :
  forall x, x + T0 == x.
Proof.
  intros. rewrite sum_comm. apply sum_id.
Qed.

(*  Lemma for identity multiplication between term and ground term T1 *)
Lemma mul_id_sym :
  forall x, x * T1 == x.
Proof.
  intros. rewrite mul_comm. apply mul_id.
Qed.

(*  Lemma for multiplication between term and ground term T0 *)
Lemma mul_T0_x_sym :
  forall x, x * T0 == T0.
Proof.
  intros. rewrite mul_comm. apply mul_T0_x.
Qed.

Lemma sum_assoc_opp :
 forall x y z, x + (y + z) == (x + y) + z.
Proof.
  intros. rewrite sum_assoc. reflexivity.
Qed.

Lemma mul_assoc_opp :
 forall x y z, x * (y * z) == (x * y) * z.
Proof.
  intros. rewrite mul_assoc. reflexivity.
Qed.

Lemma distr_opp :
 forall x y z, x * y  +  x * z == x * ( y + z).
Proof.
  intros. rewrite distr. reflexivity.
Qed.

(** * Variable Sets **)

(** Now that the underlying behavior concerning Boolean algebra has been
    properly articulated to Coq, it is now time to begin formalizing the logic
    surrounding our meta reasoning of Boolean equations and systems. While there
    are certainly several approaches to begin this process, we thought it best
    to ease into things through formalizing the notion of a set of variables
    present in an equation. *)

(** ** Definitions **)

(** We now define a _variable set_ to be precisely a list of variables;
    additionally, we include several functions for including and excluding
    variables from these variable sets. Furthermore, since uniqueness is not a
    property guaranteed by Coq lists and it has the potential to be desirable,
    we define a function that consumes a variable set and removes duplicate
    entries from it. For convenience, we also provide several examples to
    demonstrate the functionalities of these new definitions. *)

(**  Definition of new type to represent a list (set) of variables (naturals) *)
Definition var_set := list var.
Implicit Type vars: var_set.


(**  Function to check to see if a variable is in a variable set *)
Fixpoint var_set_includes_var (v : var) (vars : var_set) : bool :=
  match vars with
    | nil => false
    | n :: n' => if (beq_nat v n) then true
                                  else var_set_includes_var v n'
  end.


(**  Function to remove all instances of v from vars *)
Fixpoint var_set_remove_var (v : var) (vars : var_set) : var_set :=
  match vars with
    | nil => nil
    | n :: n' => if (beq_nat v n) then (var_set_remove_var v n')
                                  else n :: (var_set_remove_var v n')
  end.

(**  Function to return a unique var_set without duplicates. Found_vars should be
    empty for correctness guarantee *)
Fixpoint var_set_create_unique (vars : var_set): var_set :=
  match vars with
    | nil => nil
    | n :: n' => 
    if (var_set_includes_var n n') then var_set_create_unique n'
                                   else n :: var_set_create_unique n'
  end.

(**  Function to check if a given var_set is unique *)
Fixpoint var_set_is_unique (vars : var_set): bool :=
  match vars with
    | nil => true
    | n :: n' => 
    if (var_set_includes_var n n') then false
                                   else var_set_is_unique n'
  end.

(**  Function to get the variables of a term as a var_set *)
Fixpoint term_vars (t : term) : var_set :=
  match t with
    | T0 => nil
    | T1 => nil
    | VAR x => x :: nil
    | PRODUCT x y => (term_vars x) ++ (term_vars y)
    | SUM x y => (term_vars x) ++ (term_vars y)
  end.

(**  Function to generate a list of unique variables that make up a given term *)
Definition term_unique_vars (t : term) : var_set :=
  var_set_create_unique (term_vars t).

(** This is a group of helper lemmas for list of variables. 
*)

Lemma vs_includes_true : forall (x : var) (lvar : list var),
  var_set_includes_var x lvar = true -> In x lvar.
Proof.
  intros.
  induction lvar.
  - simpl; intros. discriminate.
  - simpl in H. remember (beq_nat x a) as H2. destruct H2.
    + simpl. left. symmetry in HeqH2. pose proof beq_nat_true as H7.
      specialize (H7 x a HeqH2). symmetry in H7. apply H7.
    + specialize (IHlvar H). simpl. right. apply IHlvar.
Qed.


Lemma vs_includes_false : forall (x : var) (lvar : list var),
  var_set_includes_var x lvar = false -> ~ In x lvar.
Proof.
  intros.
  induction lvar.
  - simpl; intros. unfold not. intros. destruct H0.
  - simpl in H. remember (beq_nat x a) as H2. destruct H2. inversion H.
    specialize (IHlvar H). firstorder. intuition. apply IHlvar. simpl in H0.
    destruct H0.
    + inversion HeqH2. symmetry in H2. pose proof beq_nat_false as H7.
      specialize (H7 x a H2). rewrite H0 in H7. destruct H7. intuition.
    + apply H0.
Qed.


Lemma in_dup_and_non_dup : forall (x: var) (lvar : list var),
  In x lvar <-> In x (var_set_create_unique lvar).
Proof.
  intros. split.
  - induction lvar.
    + intros. simpl in H. destruct H.
    + intros. simpl. remember (var_set_includes_var a lvar) as C. destruct C.
      * symmetry in HeqC. pose proof vs_includes_true as H7.
        specialize (H7 a lvar HeqC). simpl in H. destruct H.
        -- rewrite H in H7. specialize (IHlvar H7). apply IHlvar.
        -- specialize (IHlvar H). apply IHlvar.
      * symmetry in HeqC. pose proof vs_includes_false as H7.
        specialize (H7 a lvar HeqC). simpl in H. destruct H.
        -- simpl. left. apply H.
        -- specialize (IHlvar H). simpl. right. apply IHlvar.
  - induction lvar.
    + intros. simpl in H. destruct H.
    + intros. simpl in H. remember (var_set_includes_var a lvar) as C.
      destruct C.
      * symmetry in HeqC. pose proof vs_includes_true as H7.
        specialize (H7 a lvar HeqC). specialize (IHlvar H). simpl.
        right. apply IHlvar.
      * symmetry in HeqC. pose proof vs_includes_false as H7.
        specialize (H7 a lvar HeqC). simpl in H. destruct H.
        -- simpl.  left. apply H.
        -- specialize (IHlvar H).  simpl. right. apply IHlvar.
Qed.


(** ** Examples **)

Example var_set_create_unique_ex1 :
  var_set_create_unique [0;5;2;1;1;2;2;9;5;3] = [0;1;2;9;5;3].
Proof.
  simpl. reflexivity.
Qed.

Example var_set_is_unique_ex1 :
  var_set_is_unique [0;2;2;2] = false.
Proof.
  simpl. reflexivity.
Qed.

(*  Examples to prove the correctness of the function term_vars on specific
    cases *)

Example term_vars_ex1 :
  term_vars (VAR 0 + VAR 0 + VAR 1) = [0;0;1].
Proof.
  simpl. reflexivity.
Qed.

Example term_vars_ex2 :
  In 0 (term_vars (VAR 0 + VAR 0 + VAR 1)).
Proof.
  simpl. left. reflexivity.
Qed.

(** * Ground Terms **)

(** Seeing as we just outlined the definition of a variable set, it seems fair
    to now formalize the definition of a ground term, or in other words, a term
    that has no variables and whose variable set is the empty set. *)

(** ** Definitions **)

(** A _ground term_ is a recursively defined proposition that is only true if
    and only if no variable appears in it; otherwise it will be a false
    proposition and no longer a ground term. *)

(*  In this subsection we declare definitions related to ground terms, inluding
    functions and lemmas *)

(*  Function to check if a given term is a ground term (i.e. has no vars) *)
Fixpoint ground_term (t : term) : Prop :=
  match t with
    | VAR x => False
    | SUM x y => ground_term x /\ ground_term y
    | PRODUCT x y => ground_term x /\ ground_term y
    | _ => True
  end.

(** ** Lemmas **)

(** Our first real lemma (shown below), articulates an important property of
    ground terms: all ground terms are equvialent to either [0] or [1]. This
    curious property is a direct result of the fact that these terms possess no
    variables and additioanlly because of the axioms of Boolean algebra. *)

(*  Lemma (trivial, intuitively true) that proves that if the function
    ground_term returns true then it is either T0 or T1 *)
Lemma ground_term_equiv_T0_T1 :
  forall x, ground_term x -> x == T0 \/ x == T1.
Proof.
  intros. induction x.
  - left. reflexivity.
  - right. reflexivity.
  - contradiction.
  - inversion H. destruct IHx1; destruct IHx2; auto. rewrite H2. left.
    rewrite sum_id. apply H3. rewrite H2. rewrite H3. rewrite sum_id. right.
    reflexivity. rewrite H2. rewrite H3. right. rewrite sum_comm.
    rewrite sum_id. reflexivity. rewrite H2. rewrite H3. rewrite sum_x_x. left.
    reflexivity.
  - inversion H. destruct IHx1; destruct IHx2; auto. rewrite H2. left.
    rewrite mul_T0_x. reflexivity. rewrite H2. left. rewrite mul_T0_x.
    reflexivity. rewrite H3. left. rewrite mul_comm. rewrite mul_T0_x.
    reflexivity. rewrite H2. rewrite H3. right. rewrite mul_id. reflexivity.
Qed.

(** This lemma, while intuitively obvious by definition, nonetheless provides a
    formal bridge between the world of ground terms and the world of variable
    sets. *)

Lemma ground_term_has_empty_var_set :
  forall x, (ground_term x) -> (term_vars x) = [].
Proof.
  intros. induction x.
  - simpl. reflexivity.
  - simpl. reflexivity.
  - contradiction.
  - firstorder. unfold term_vars. unfold term_vars in H2. rewrite H2.
    unfold term_vars in H1. rewrite H1. simpl. reflexivity.
  - firstorder. unfold term_vars. unfold term_vars in H2. rewrite H2.
    unfold term_vars in H1. rewrite H1. simpl. reflexivity.
Qed.

(** ** Examples **)

(** Here are some examples to show that our ground term definition is working
    appropriately. *)

Example ex_gt1 :
  ground_term (T0 + T1).
Proof.
  simpl. split.
  - reflexivity.
  - reflexivity.
Qed.

Example ex_gt2 :
  ground_term (VAR 0 * T1) -> False.
Proof.
  simpl. intros. destruct H. apply H.
Qed.

(** * Substitutions **)

(** It is at this point in our Coq development that we begin to officially
    define the principal action around which the entirety of our efforts are
    centered: the act of substituting variables with other terms. While
    substitutions alone are not of great interest, their emergent properties as
    in the case of whether or not a given substitution unifies an equation are
    of substantial importance to our later research. *)

(** ** Definitions **)

(** In this subsection we make the fundamental definitions of substitutions,
    basic functions for them, accompanying lemmas and some propsitions. *)

(** Here we define a _substitution_ to be a list of ordered pairs where each
    pair represents a variable being mapped to a term. For sake of clarity these
    ordered pairs shall be referred to as _replacements_ from now on and as a
    result, substitutions should really be considered to be lists of
    replacements. *)

Definition replacement := prod var term.

(*  We define a new type susbt to represent a substitution as a list of
    replacements *)
Definition subst := list replacement.

Implicit Type s : subst.

(** Our first function, [find_replacement], is an auxilliary to [apply_subst].
    This function will search through a substitution for a specific variable,
    and if found, returns the variable's associated term. *)

Fixpoint find_replacement (x : var) (s : subst) : term :=
  match s with
  | nil => VAR x
  | r :: r' =>
      if beq_nat (fst r) x then snd r
                           else find_replacement x r'
  end.

(** The [apply_subst] function will take a term and a substitution and will
    produce a new term reflecting the changes made to the original one. *)

Fixpoint apply_subst (t : term) (s : subst) : term :=
  match t with
  | T0 => T0
  | T1 => T1
  | VAR x => find_replacement x s
  | PRODUCT x y => PRODUCT (apply_subst x s) (apply_subst y s)
  | SUM x y => SUM (apply_subst x s) (apply_subst y s)
  end.

(** For reasons of completeness, it is useful to be able to generate _identity
    substitutions_; namely, substitutions that map the variables of a term to
    themselves. *)

(*  function that given a list of variables, it build a list of identical
    substitutions - one for each variable *)
Fixpoint build_id_subst (lvar : var_set) : subst :=
  match lvar with
  | nil => nil
  | v :: v' => (v , (VAR v)) :: build_id_subst v'
  end.

(** Since we now have the ability to generate identity substitutions, we should
    now formalize a general proposition for testing whether or not a given
    substitution is an identity substitution of a given term. *)

Definition subst_equiv (s1 s2: subst) : Prop :=
  forall t, apply_subst t s1 == apply_subst t s2.

Definition subst_is_id_subst (t : term) (s : subst) : Prop :=
  apply_subst t s == t.

(**
  
**)

Fixpoint subst_compose (s s' : subst) : subst :=
  match s' with
    | [] => s
    | (x, t) :: s'' => (x, apply_subst t s) :: (subst_compose s s'')
  end.

(** ** Lemmas **)

(** Having now outlined the functionality of a subsitution, let us now begin to
    analyze some implications of its form and composition by proving some
    lemmas. *)

(** Given that we have a definition for identity substitutions, we should prove
    that identity substitutions do not modify a term. *)

Lemma id_subst: forall (t : term) (l : var_set),
  apply_subst t (build_id_subst l) == t.
Proof.
  intros. induction t.
  - simpl. reflexivity.
  - simpl. reflexivity.
  - simpl. induction l.
    + simpl. reflexivity.
    + simpl. destruct (beq_nat a v) eqn: e.
      * apply beq_nat_true in e. rewrite e. reflexivity.
      * apply IHl.
  - simpl. rewrite IHt1. rewrite IHt2. reflexivity.
  - simpl. rewrite IHt1. rewrite IHt2. reflexivity.
Qed.

(**  Helper lemmeas for the apply_subst properties *)

Lemma sum_comm_compat t1 t2: forall (sigma: subst),
  apply_subst (t1 + t2) sigma == apply_subst (t2 + t1) sigma.
Proof.
  intros. simpl. auto.
Qed.
Hint Resolve sum_comm_compat.

Lemma sum_assoc_compat t1 t2 t3: forall (sigma: subst),
  apply_subst ((t1 + t2) + t3) sigma == apply_subst (t1 + (t2 + t3)) sigma.
Proof.
  intros. simpl. auto.
Qed.
Hint Resolve sum_assoc_compat.

Lemma sum_id_compat t: forall (sigma: subst),
  apply_subst (T0 + t) sigma == apply_subst t sigma.
Proof.
  intros. simpl. auto.
Qed.
Hint Resolve sum_id_compat.

Lemma sum_x_x_compat t: forall (sigma: subst),
  apply_subst (t + t) sigma == apply_subst T0 sigma.
Proof.
  intros. simpl. auto.
Qed.
Hint Resolve sum_x_x_compat.

Lemma mul_comm_compat t1 t2: forall (sigma: subst),
  apply_subst (t1 * t2) sigma == apply_subst (t2 * t1) sigma.
Proof.
  intros. simpl. auto.
Qed.
Hint Resolve mul_comm_compat.

Lemma mul_assoc_compat t1 t2 t3: forall (sigma: subst),
  apply_subst ((t1 * t2) * t3) sigma == apply_subst (t1 * (t2 * t3)) sigma.
Proof.
  intros. simpl. auto.
Qed.
Hint Resolve mul_assoc_compat.

Lemma mul_x_x_compat t: forall (sigma: subst),
  apply_subst (t * t) sigma == apply_subst t sigma.
Proof.
  intros. simpl. auto.
Qed.
Hint Resolve mul_x_x_compat.

Lemma mul_T0_x_compat t: forall (sigma: subst),
  apply_subst (T0 * t) sigma == apply_subst T0 sigma.
Proof.
  intros. simpl. auto.
Qed.
Hint Resolve mul_T0_x_compat.

Lemma mul_id_compat t: forall (sigma: subst),
  apply_subst (T1 * t) sigma == apply_subst t sigma.
Proof.
  intros. simpl. auto.
Qed.
Hint Resolve mul_id_compat.

Lemma distr_compat t1 t2 t3: forall (sigma: subst),
  apply_subst (t1 * (t2 + t3)) sigma ==
  apply_subst ((t1 * t2) + (t1 * t3)) sigma.
Proof.
  intros. simpl. auto.
Qed.
Hint Resolve distr_compat.

Lemma refl_comm_compat t1 t2: forall (sigma: subst),
  apply_subst t1 sigma == apply_subst t2 sigma ->
  apply_subst t2 sigma == apply_subst t1 sigma.
Proof.
  intros. simpl. auto.
Qed.
Hint Resolve refl_comm_compat.

Lemma trans_compat t1 t2 t3 : forall (sigma: subst),
  apply_subst t1 sigma == apply_subst t2 sigma ->
  apply_subst t2 sigma == apply_subst t3 sigma ->
  apply_subst t1 sigma == apply_subst t3 sigma.
Proof.
  intros. eauto.
Qed.
Hint Resolve trans_compat.

(** This is an axiom that states that if two terms are equivalent then 
applying any substitution on them will also produce equivalent terms.
The reason we axiomatized this and we did not prove it as a lemma is because
the set of our fundamental axioms is not an inductive relation, so it would be impossible
to prove the lemma below with our fundamental axioms in the currrent format. 

*)

Axiom apply_subst_compat : forall (t t' : term),
  t == t' ->
  forall (sigma: subst), apply_subst t sigma == apply_subst t' sigma.

Add Parametric Morphism : apply_subst with
      signature eqv ==> eq ==> eqv as apply_subst_mor.
Proof.
  exact apply_subst_compat.
Qed.

(** An intuitive thing to prove for ground terms is that they (ground terms), i.e. terms
    with no variables, cannot be modified by applying substitutions to them.
    This will later prove to be very relevant when we begin to talk about
    unification. *)

(**  Helpful lemma for showing substitutions do not affect ground terms *)
Lemma ground_term_cannot_subst : forall x,
  ground_term x ->
  forall s, apply_subst x s == x.
Proof.
  intros. induction s.
  - apply ground_term_equiv_T0_T1 in H. destruct H.
    + rewrite H. simpl. reflexivity.
    + rewrite H. simpl. reflexivity.
  - apply ground_term_equiv_T0_T1 in H. destruct H. rewrite H.
    + simpl. reflexivity.
    + rewrite H. simpl. reflexivity.
Qed.

(** A fundamental property of substitutions is their distributivity and
    associativity across the summation and multiplication of terms. Again the
    importance of these proofs will not become apparent until we talk about
    unification. *)

(*  A useful lemma for showing the distributivity of substitutions across terms
    *)
Lemma subst_distribution : forall s x y,
  apply_subst x s + apply_subst y s == apply_subst (x + y) s.
Proof.
  intro. induction s.
  - simpl. intros. reflexivity.
  - intros. simpl. reflexivity.
Qed.

(*  A lemma to prove the associativity of the apply_subst function *)
Lemma subst_associative : forall s x y,
  apply_subst x s * apply_subst y s == apply_subst (x * y) s.
Proof.
  intro. induction s.
  - intros. reflexivity.
  - intros. simpl. reflexivity. 
Qed.

Lemma subst_sum_distr_opp : forall s x y,
  apply_subst (x + y) s == apply_subst x s + apply_subst y s.
Proof.
  intros.
  apply refl_comm.
  apply subst_distribution.
Qed.

Lemma subst_mul_distr_opp : forall s x y,
  apply_subst (x * y) s == apply_subst x s * apply_subst y s.
Proof.
  intros.
  apply refl_comm.
  apply subst_associative.
Qed.

Lemma var_subst: forall (v : var) (ts : term),
  apply_subst (VAR v) [(v , ts)] == ts.
Proof.
  intros. simpl. destruct (beq_nat v v) eqn: e.
  - apply beq_nat_true in e. reflexivity.
  - apply beq_nat_false in e. firstorder.
Qed.

(** ** Examples **)

(** Here are some examples showcasing the nature of applying substitutions to
    terms. *)

Example subst_ex1 :
  apply_subst (T0 + T1) [] == T0 + T1.
Proof.
  intros. reflexivity.
Qed.

Example subst_ex2 :
  apply_subst (VAR 0 * VAR 1) [(0, T0)] == T0.
Proof.
  intros. simpl. apply mul_T0_x.
Qed.

(** * Unification **)

(** Now that we have established the concept of term substitutions in Coq, it is
    time for us to formally define the concept of Boolean unification.
    _Unification_, in its most literal sense, refers to the act of applying a
    substitution to terms in order to make them equivalent to each other. In
    other words, to say that two terms are _unifiable_ is to really say that
    there exists a substitution such that the two terms are equal. Interestingly
    enough, we can abstract this concept further to simply saying that a single
    term is unifiable if there exists a substitution such that the term will be
    equivalent to [0]. By doing this abstraction, we can prove that equation
    solving and unification are essentially the same fundamental problem. *)

(** Below is the initial definition for unification, namely that two terms can
    be unified to be equivalent to one another. By starting here we will show
    each step towards abstracting unification to refer to a single term. *)

(*  Proposition that a given substitution unifies (namely, makes equivalent),
    two given terms *)
Definition unifies (a b : term) (s : subst) : Prop :=
  apply_subst a s == apply_subst b s.

(** Here is a simple example demonstrating the concept of testing whether two
    terms are unified by a substitution. *)

(*  Examples that prove the correctness of the unifies definition *)

Example ex_unif1 :
  unifies (VAR 0) (VAR 1) [(0, T1); (1, T1)].
Proof.
  unfold unifies. simpl. reflexivity.
Qed.

(** Now we are going to show that moving both terms to one side of the
    equivalence relation through addition does not change the concept of
    unification. *)

(*  Proposition that a given substitution makes equivalent the sum of two terms
    when the substitution is applied to each of them, and ground term T0 *)
Definition unifies_T0 (a b : term) (s : subst) : Prop :=
  apply_subst a s + apply_subst b s == T0.

(*  Lemma that proves that finding a unifier for x = y is the same as finding a
    unifier for x + y = 0 *)
Lemma unifies_T0_equiv : forall x y s,
  unifies x y s <-> unifies_T0 x y s.
Proof.
  intros. split.
  - intros. unfold unifies_T0. unfold unifies in H. rewrite H.
    rewrite sum_x_x. reflexivity.
  - intros. unfold unifies_T0 in H. unfold unifies.
    rewrite term_sum_symmetric with (x := apply_subst x s + apply_subst y s) 
    (z := apply_subst y s) in H. rewrite sum_id in H.
    rewrite sum_comm in H.
    rewrite sum_comm with (y := apply_subst y s) in H.
    rewrite <- sum_assoc in H.
    rewrite sum_x_x in H.
    rewrite sum_id in H.
    apply H.
Qed.

(** Now we can define what it means for a substitution to be a unifier for a
    given term. *)

(*  Is 's' a unifier for t? *)
(*  Proposition that a given substitution unifies a given term, namely it makes
    it equivalent with T0. *)
Definition unifier (t : term) (s : subst) : Prop :=
  apply_subst t s == T0.

Example unifier_ex1 :
  unifier (VAR 0) [(0, T0)].
Proof.
  unfold unifier. simpl. reflexivity.
Qed.

(** To ensure our efforts were not in vain, let us now prove that this last
    abstraction of the unification problem is still equivalent to the original.
    *)

(*  Lemma that proves that the unifier proposition can distributes over addition
    of terms *)
Lemma unifier_distribution : forall x y s,
  unifies_T0 x y s <-> unifier (x + y) s.
Proof.
  intros. split.
  - intros. unfold unifies_T0 in H. unfold unifier.
    rewrite <- H. symmetry. apply subst_distribution.
  - intros. unfold unifies_T0. unfold unifier in H.
    rewrite <- H. apply subst_distribution.
Qed.


(** Lastly let us define a term to be unifiable if there exists a substitution
    that unifies it. *)

(*  Proposition that states when a term is unifiable *)
Definition unifiable (t : term) : Prop :=
  exists s, unifier t s.

Example unifiable_ex1 :
  exists x, unifiable (x + T1).
Proof.
  exists T1. unfold unifiable. unfold unifier.
  exists []. simpl. rewrite sum_x_x. reflexivity.
Qed.

(** * Most General Unifier **)

(** In this subsection we define propositions, lemmas and examples related to
    the most general unifier. *)

(** While the property of a term being unifiable is certainly important, it
    should come as no surprise that not all unifiers are created equal; in fact,
    certain unifiers possess the desirable property of being _more general_ than
    others. For this reason, let us now formally define the concept of a _most
    general unifier_ (mgu): a unifier such that with respect to a given term,
    all other unifiers are instances of it, or in other words, less general than
    it. *)

(** The first step towards establishing the concept of a mgu requires us to
    formalize the notion of a unifier being more general than another. To
    accomplish this goal, let us formulate the definition of a substitution
    composing another one; or in other words, to say that a substitution is more
    general than another one. *)

<<<<<<< HEAD
(*  substitution composition *)
Definition substitution_factors_through (s s' delta : subst) : Prop :=
  subst_compose s s' = delta.

(*  more general unifier *)
Definition more_general_substitution (s s': subst) : Prop :=
  exists delta, substitution_factors_through s s' delta.
=======
(**  Proposition of sequential substition application *)
Definition substitution_factor_through (s s' delta : subst) : Prop :=
  forall (x : var), apply_subst (apply_subst (VAR x) s) delta ==
                    apply_subst (VAR x) s' .

(** Definition of a more general unifier *)
Definition more_general_substitution (s s': subst) : Prop :=
  exists delta, substitution_factor_through s s' delta .
>>>>>>> a433ee15

(** Now that we have articulated the concept of composing substitutions, let us
    now formulate the definition for a most general unifier. *)

(** Definition of a Most General Unifier (mgu) : A Most General Unifier (MGU) takes in a term and a substitution and tells
    whether or not said substitution is an mgu for the given term. *)
Definition most_general_unifier (t : term) (s : subst) : Prop :=
  unifier t s /\
  forall (s' : subst),
  unifier t s' ->
  more_general_substitution s s'.

(** While this definition of a most general unifier is certainly valid, it is a
    somewhat unwieldy formulation. For this reason, let us now define an
    alternative definition called a _reproductive unifier_, and then prove it to
    be equivalent to our definition of a most general unifier. This will make
    our proofs easier to formulate down the road as the task of proving a
    unifier to be reproductive is substantially easier than proving it to be
    most general directly. *)

Definition reproductive_unifier (t : term) (sig : subst) : Prop :=
<<<<<<< HEAD
  unifier t sig ->
  forall (tau : subst),
  unifier t tau ->
  (subst_compose sig tau) = tau.
=======
  unifier t sig /\
  forall (tau : subst) (x : var),
  unifier t tau ->
  apply_subst (apply_subst (VAR x) sig ) tau == apply_subst (VAR x) tau.

(** Lemma to show that a reproductive unifier is a most general unifier.
Since the ultimate goal is to prove that a specific algorithm produces an mgu
then if we could prove it is a reproductive unifier  then we could use this lemma
to arrive at the desired conclusion.
*)
>>>>>>> a433ee15

Lemma reproductive_is_mgu : forall (t : term) (u : subst),
  reproductive_unifier t u ->
  most_general_unifier t u.
Proof.
  intros. unfold most_general_unifier. unfold reproductive_unifier in H.
<<<<<<< HEAD
  unfold more_general_substitution . unfold substitution_factors_through.
  intros. specialize (H H0). exists s'. intros. specialize (H s' x).
  specialize (H H1). apply H.
=======
  unfold more_general_substitution . destruct H. split.
 - apply H.
 - intros. specialize (H0 s'). exists s'. unfold substitution_factor_through. intros.  specialize (H0 x).
    specialize (H0 H1). apply H0.
>>>>>>> a433ee15
Qed.

(** Lemma to show that if two terms are equivalent then for any subsitution that is an mgu 
of one of the terms, then it is an mgu of the other term as well.
*)

Lemma most_general_unifier_compat : forall  (t t' : term),
  t == t' ->
  forall (sigma: subst),
  most_general_unifier t sigma <-> most_general_unifier t' sigma.
Proof.
intros. split. 
 - intros. unfold most_general_unifier. unfold unifier in H0. unfold unifier in *.
   split. 
   + unfold most_general_unifier in H0. destruct H0. unfold unifier in H0. rewrite H in H0. apply H0.
   + intros. unfold most_general_unifier in H0. destruct H0.
    specialize (H2 s'). unfold unifier in H0. symmetry in H. rewrite H in H1. unfold unifier in H2.
    specialize (H2 H1). apply H2. 
 -  unfold most_general_unifier.  intros. destruct H0 . split. 
   + symmetry in H. unfold unifier in H0.  rewrite H in H0. unfold unifier.  apply H0.
   +  intros. specialize (H1 s'). unfold unifier in H2. rewrite H in H2. unfold unifier in H1. 
      specialize (H1 H2). apply H1. 
Qed.    

(** * Auxilliary Computational Operations and Simplifications *)

(** These functions below will come in handy later during the Lowenheim formula
    proof. They mainly lay the groundwork for providing the computational nuts
    and bolts for Lowenheim's algorithm for finding most general unifiers. *)

(*  alternate defintion of functions related to term operations and evaluations
    that take into consideration more sub-cases *)

(*  check if two terms are exaclty identical *)
Fixpoint identical (a b: term) : bool :=
  match a , b with
  | T0, T0 => true
  | T0, _ => false
  | T1 , T1 => true
  | T1 , _ => false
  | VAR x , VAR y => if beq_nat x y then true else false
  | VAR x, _ => false
  | PRODUCT x y, PRODUCT x1 y1 => identical x x1 && identical y y1
  | PRODUCT x y, _ => false
  | SUM x y, SUM x1 y1 => identical x x1 && identical y y1
  | SUM x y, _ => false
  end.


(*  Basic Addition for terms *)
Definition plus_one_step (a b : term) : term :=
  match a, b with
  | T0, T0 => T0
  | T0, T1 => T1
  | T1, T0 => T1
  | T1 , T1 => T0
  | _ , _ => SUM a b
  end.


(*  Basic Multiplication for terms *)
Definition mult_one_step (a b : term) : term :=
  match a, b with
  | T0, T0 => T0
  | T0, T1 => T0
  | T1, T0 => T0
  | T1 , T1 => T1
  | _ , _ => PRODUCT a b
  end.


(*  Simplifies a term in very apparent and basic ways *)
Fixpoint simplify (t : term) : term :=
  match t with
  | T0 => T0
  | T1 => T1
  | VAR x => VAR x (* T0 (* Set to 0 *) *)
  | PRODUCT x y => mult_one_step (simplify x) (simplify y)
  | SUM x y => plus_one_step (simplify x) (simplify y)
  end.


Lemma pos_left_sum_compat : forall (t t1 t2 : term),
  t == t1 -> plus_one_step t1 t2 == plus_one_step t t2.
Proof.
  intros. induction t1.
  - induction t.
    + reflexivity.
    + apply T1_not_equiv_T0 in H. inversion H.
    + induction t2.
      * simpl. rewrite H. rewrite sum_x_x. reflexivity.
      * simpl. rewrite H. rewrite sum_id. reflexivity.
      * simpl. rewrite H. reflexivity.
      * simpl. rewrite H. reflexivity.
      * simpl. rewrite H. reflexivity.
    + induction t2.
      * simpl. rewrite H. rewrite sum_x_x. reflexivity.
      * simpl. rewrite H. rewrite sum_id. reflexivity.
      * simpl. rewrite H. reflexivity.
      * simpl. rewrite H. reflexivity.
      * simpl. rewrite H. reflexivity.
    + induction t2.
      * simpl. rewrite H. rewrite sum_x_x. reflexivity.
      * simpl. rewrite H. rewrite sum_id. reflexivity.
      * simpl. rewrite H. reflexivity.
      * simpl. rewrite H. reflexivity.
      * simpl. rewrite H. reflexivity.
  - induction t.
    + induction t2.
      * simpl. rewrite H. reflexivity.
      * simpl. rewrite H. reflexivity.
      * simpl. rewrite H. reflexivity.
      * simpl. rewrite H. reflexivity.
      * simpl. rewrite H. reflexivity.
    + induction t2.
      * simpl. reflexivity.
      * simpl. reflexivity.
      * simpl. reflexivity.
      * simpl. reflexivity.
      * simpl. reflexivity.
    + induction t2.
      * simpl. rewrite H. rewrite sum_comm. rewrite sum_id. reflexivity.
      * simpl. rewrite H. rewrite sum_x_x. reflexivity.
      * simpl. rewrite H. reflexivity.
      * simpl. rewrite H. reflexivity.
      * simpl. rewrite H. reflexivity.
    + induction t2.
      * simpl. rewrite H. rewrite sum_comm. rewrite sum_id. reflexivity.
      * simpl. rewrite H. rewrite sum_x_x. reflexivity.
      * simpl. rewrite H. reflexivity.
      * simpl. rewrite H. reflexivity.
      * simpl. rewrite H. reflexivity.
    + induction t2.
      * simpl. rewrite H. rewrite sum_comm. rewrite sum_id. reflexivity.
      * simpl. rewrite H. rewrite sum_x_x. reflexivity.
      * simpl. rewrite H. reflexivity.
      * simpl. rewrite H. reflexivity.
      * simpl. rewrite H. reflexivity.
  - induction t.
    + induction t2.
      * simpl. rewrite H. rewrite sum_x_x. rewrite H. reflexivity.
      * simpl. rewrite <- H. rewrite sum_id. reflexivity.
      * simpl. rewrite H. reflexivity.
      * simpl. rewrite H. reflexivity.
      * simpl. rewrite H. reflexivity.
    + induction t2.
      * simpl. rewrite <- H. rewrite sum_comm. rewrite sum_id. reflexivity.
      * simpl. rewrite H. rewrite sum_x_x. reflexivity.
      * simpl. rewrite H. reflexivity.
      * simpl. rewrite H. reflexivity.
      * simpl. rewrite H. reflexivity.
    + induction t2.
      * simpl. rewrite H. reflexivity.
      * simpl. rewrite H. reflexivity.
      * simpl. rewrite H. reflexivity.
      * simpl. rewrite H. reflexivity.
      * simpl. rewrite H. reflexivity.
    + induction t2.
      * simpl. rewrite H. reflexivity.
      * simpl. rewrite H. reflexivity.
      * simpl. rewrite H. reflexivity.
      * simpl. rewrite H. reflexivity.
      * simpl. rewrite H. reflexivity.
    + induction t2.
      * simpl. rewrite H. reflexivity.
      * simpl. rewrite H. reflexivity.
      * simpl. rewrite H. reflexivity.
      * simpl. rewrite H. reflexivity.
      * simpl. rewrite H. reflexivity. 
  - induction t.
    + induction t2.
      * simpl. rewrite <- H. rewrite sum_x_x. reflexivity.
      * simpl. rewrite <- H. rewrite sum_id. reflexivity.
      * simpl. rewrite <- H. reflexivity.
      * simpl. rewrite <- H. reflexivity.
      * simpl. rewrite <- H. reflexivity.
    + induction t2.
      * simpl. rewrite <- H. rewrite sum_comm. rewrite sum_id. reflexivity.
      * simpl. rewrite H. rewrite sum_x_x. reflexivity.
      * simpl. rewrite <- H. reflexivity.
      * simpl. rewrite <- H. reflexivity.
      * simpl. rewrite <- H. reflexivity.
    + induction t2.
      * simpl. rewrite H. reflexivity.
      * simpl. rewrite H. reflexivity.
      * simpl. rewrite H. reflexivity.
      * simpl. rewrite H. reflexivity.
      * simpl. rewrite H. reflexivity.
    + induction t2.
      * simpl. rewrite H. reflexivity.
      * simpl. rewrite H. reflexivity.
      * simpl. rewrite H. reflexivity.
      * simpl. rewrite H. reflexivity.
      * simpl. rewrite H. reflexivity.
    + induction t2.
      * simpl. rewrite H. reflexivity.
      * simpl. rewrite H. reflexivity.
      * simpl. rewrite H. reflexivity.
      * simpl. rewrite H. reflexivity.
      * simpl. rewrite H. reflexivity.
 - induction t.
    + induction t2.
      * simpl. rewrite <- H. rewrite sum_x_x. reflexivity.
      * simpl. rewrite <- H. rewrite sum_id. reflexivity.
      * simpl. rewrite <- H. reflexivity.
      * simpl. rewrite <- H. reflexivity.
      * simpl. rewrite <- H. reflexivity.
    + induction t2.
      * simpl. rewrite <- H. rewrite sum_comm. rewrite sum_id. reflexivity.
      * simpl. rewrite H. rewrite sum_x_x. reflexivity.
      * simpl. rewrite <- H. reflexivity.
      * simpl. rewrite <- H. reflexivity.
      * simpl. rewrite <- H. reflexivity.
    + induction t2.
      * simpl. rewrite H. reflexivity.
      * simpl. rewrite H. reflexivity.
      * simpl. rewrite H. reflexivity.
      * simpl. rewrite H. reflexivity.
      * simpl. rewrite H. reflexivity.
    + induction t2.
      * simpl. rewrite H. reflexivity.
      * simpl. rewrite H. reflexivity.
      * simpl. rewrite H. reflexivity.
      * simpl. rewrite H. reflexivity.
      * simpl. rewrite H. reflexivity.
    + induction t2.
      * simpl. rewrite H. reflexivity.
      * simpl. rewrite H. reflexivity.
      * simpl. rewrite H. reflexivity.
      * simpl. rewrite H. reflexivity.
      * simpl. rewrite H. reflexivity.
Qed.

Lemma pos_right_sum_compat : forall  (t t1 t2 : term),
     t == t2 -> plus_one_step t1 t2 == plus_one_step t1 t. 
Proof.
intros. induction t1.
  - induction t.
    + induction t2. 
      * simpl. reflexivity.
      * simpl. rewrite H. reflexivity.
      * simpl. rewrite H. rewrite sum_x_x. apply H.
      * simpl. rewrite <- H. rewrite sum_x_x. reflexivity.
      * simpl. rewrite <- H. rewrite sum_x_x. reflexivity.
    + induction t2.
      * simpl. rewrite H. reflexivity.
      * simpl. reflexivity.
      * simpl. rewrite H. rewrite sum_id. reflexivity.
      * simpl. rewrite H. rewrite sum_id. reflexivity.
      * simpl. rewrite <- H. rewrite sum_id. reflexivity.
    + induction t2.
      * simpl. rewrite H. rewrite sum_x_x. reflexivity.
      * simpl. rewrite H. rewrite sum_id. reflexivity.
      * simpl. rewrite H. rewrite sum_id. reflexivity.
      * simpl. rewrite H. rewrite sum_id. reflexivity.
      * simpl. rewrite <- H. rewrite sum_id. reflexivity.
    + induction t2.
      * simpl. rewrite H. rewrite sum_x_x. reflexivity.
      * simpl. rewrite H. rewrite sum_id. reflexivity.
      * simpl. rewrite H. rewrite sum_id. reflexivity.
      * simpl. rewrite H. rewrite sum_id. reflexivity.
      * simpl. rewrite <- H. rewrite sum_id. reflexivity.
    + induction t2.
      * simpl. rewrite H. rewrite sum_x_x. reflexivity.
      * simpl. rewrite H. rewrite sum_id. reflexivity.
      * simpl. rewrite H. rewrite sum_id. reflexivity.
      * simpl. rewrite H. rewrite sum_id. reflexivity.
      * simpl. rewrite <- H. rewrite sum_id. reflexivity.
  - induction t.
    + induction t2. 
      * simpl. reflexivity.
      * simpl. rewrite H. reflexivity.
      * simpl. rewrite <- H. rewrite sum_comm. rewrite sum_id. reflexivity.
      * simpl. rewrite <- H. rewrite sum_comm. rewrite sum_id. reflexivity.
      * simpl. rewrite <- H. rewrite sum_comm. rewrite sum_id. reflexivity.
    + induction t2.
      * simpl. rewrite H. reflexivity.
      * simpl. reflexivity.
      * simpl. rewrite H. rewrite sum_x_x. reflexivity.
      * simpl. rewrite H. rewrite sum_x_x. reflexivity.
      * simpl. rewrite <- H. rewrite sum_x_x. reflexivity.
    + induction t2.
      * simpl. rewrite H. rewrite sum_comm. rewrite sum_id. reflexivity.
      * simpl. rewrite H. rewrite sum_x_x. reflexivity.
      * simpl. rewrite H. reflexivity.
      * simpl. rewrite H. reflexivity.
      * simpl. rewrite <- H. reflexivity.
    + induction t2.
      * simpl. rewrite H. rewrite sum_comm. rewrite sum_id. reflexivity.
      * simpl. rewrite H. rewrite sum_x_x. reflexivity.
      * simpl. rewrite H. reflexivity.
      * simpl. rewrite H. reflexivity.
      * simpl. rewrite <- H. reflexivity.
    + induction t2.
      * simpl. rewrite H. rewrite sum_comm. rewrite sum_id. reflexivity.
      * simpl. rewrite H. rewrite sum_x_x. reflexivity.
      * simpl. rewrite H. reflexivity.
      * simpl. rewrite H. reflexivity.
      * simpl. rewrite <- H. reflexivity.
  - induction t.
    + induction t2. 
      * simpl. reflexivity.
      * simpl. rewrite H. reflexivity.
      * simpl. rewrite <- H. reflexivity.
      * simpl. rewrite <- H. reflexivity.
      * simpl. rewrite <- H. reflexivity.
    + induction t2.
      * simpl. rewrite H. reflexivity.
      * simpl. reflexivity.
      * simpl. rewrite H. reflexivity.
      * simpl. rewrite H. reflexivity.
      * simpl. rewrite <- H. reflexivity.
    + induction t2.
      * simpl. rewrite H. reflexivity.
      * simpl. rewrite H. reflexivity.
      * simpl. rewrite H. reflexivity.
      * simpl. rewrite H. reflexivity.
      * simpl. rewrite <- H. reflexivity.
    + induction t2.
      * simpl. rewrite H. reflexivity.
      * simpl. rewrite H. reflexivity.
      * simpl. rewrite H. reflexivity.
      * simpl. rewrite H. reflexivity.
      * simpl. rewrite <- H. reflexivity.
    + induction t2.
      * simpl. rewrite H. reflexivity.
      * simpl. rewrite H. reflexivity.
      * simpl. rewrite H. reflexivity.
      * simpl. rewrite H. reflexivity.
      * simpl. rewrite <- H. reflexivity.
  - induction t.
    + induction t2. 
      * simpl. reflexivity.
      * simpl. rewrite H. reflexivity.
      * simpl. rewrite <- H. reflexivity.
      * simpl. rewrite <- H. reflexivity.
      * simpl. rewrite <- H. reflexivity.
    + induction t2.
      * simpl. rewrite H. reflexivity.
      * simpl. reflexivity.
      * simpl. rewrite H. reflexivity.
      * simpl. rewrite H. reflexivity.
      * simpl. rewrite <- H. reflexivity.
    + induction t2.
      * simpl. rewrite H. reflexivity.
      * simpl. rewrite H. reflexivity.
      * simpl. rewrite H. reflexivity.
      * simpl. rewrite H. reflexivity.
      * simpl. rewrite <- H. reflexivity.
    + induction t2.
      * simpl. rewrite H. reflexivity.
      * simpl. rewrite H. reflexivity.
      * simpl. rewrite H. reflexivity.
      * simpl. rewrite H. reflexivity.
      * simpl. rewrite <- H. reflexivity.
    + induction t2.
      * simpl. rewrite H. reflexivity.
      * simpl. rewrite H. reflexivity.
      * simpl. rewrite H. reflexivity.
      * simpl. rewrite H. reflexivity.
      * simpl. rewrite <- H. reflexivity.
  - induction t.
    + induction t2. 
      * simpl. reflexivity.
      * simpl. rewrite H. reflexivity.
      * simpl. rewrite <- H. reflexivity.
      * simpl. rewrite <- H. reflexivity.
      * simpl. rewrite <- H. reflexivity.
    + induction t2.
      * simpl. rewrite H. reflexivity.
      * simpl. reflexivity.
      * simpl. rewrite H. reflexivity.
      * simpl. rewrite H. reflexivity.
      * simpl. rewrite <- H. reflexivity.
    + induction t2.
      * simpl. rewrite H. reflexivity.
      * simpl. rewrite H. reflexivity.
      * simpl. rewrite H. reflexivity.
      * simpl. rewrite H. reflexivity.
      * simpl. rewrite <- H. reflexivity.
    + induction t2.
      * simpl. rewrite H. reflexivity.
      * simpl. rewrite H. reflexivity.
      * simpl. rewrite H. reflexivity.
      * simpl. rewrite H. reflexivity.
      * simpl. rewrite <- H. reflexivity.
    + induction t2.
      * simpl. rewrite H. reflexivity.
      * simpl. rewrite H. reflexivity.
      * simpl. rewrite H. reflexivity.
      * simpl. rewrite H. reflexivity.
      * simpl. rewrite <- H. reflexivity.
Qed.

Lemma pos_left_mul_compat : forall  (t t1 t2 : term),
     t == t1 -> mult_one_step t1 t2 == mult_one_step t t2. 
Proof.
  intros. induction t1.
  - induction t.
    + reflexivity.
    + apply T1_not_equiv_T0 in H. inversion H.
    + induction t2.
      * simpl. rewrite H. rewrite mul_x_x. reflexivity.
      * simpl. rewrite H. rewrite mul_T0_x. reflexivity.
      * simpl. rewrite H. reflexivity.
      * simpl. rewrite H. reflexivity.
      * simpl. rewrite H. reflexivity.
    + induction t2.
      * simpl. rewrite H. rewrite mul_x_x. reflexivity.
      * simpl. rewrite H. rewrite mul_T0_x. reflexivity.
      * simpl. rewrite H. reflexivity.
      * simpl. rewrite H. reflexivity.
      * simpl. rewrite H. reflexivity.
    + induction t2.
      * simpl. rewrite H. rewrite mul_x_x. reflexivity.
      * simpl. rewrite H. rewrite mul_T0_x. reflexivity.
      * simpl. rewrite H. reflexivity.
      * simpl. rewrite H. reflexivity.
      * simpl. rewrite H. reflexivity.
  - induction t.
    + induction t2.
      * simpl. rewrite H. reflexivity.
      * simpl. rewrite H. reflexivity.
      * simpl. rewrite H. reflexivity.
      * simpl. rewrite H. reflexivity.
      * simpl. rewrite H. reflexivity.
    + induction t2.
      * simpl. reflexivity.
      * simpl. reflexivity.
      * simpl. reflexivity.
      * simpl. reflexivity.
      * simpl. reflexivity.
    + induction t2.
      * simpl. rewrite H. rewrite mul_comm. rewrite mul_T0_x. reflexivity.
      * simpl. rewrite H. rewrite mul_x_x. reflexivity.
      * simpl. rewrite H. reflexivity.
      * simpl. rewrite H. reflexivity.
      * simpl. rewrite H. reflexivity.
    + induction t2.
      * simpl. rewrite H. rewrite mul_comm. rewrite mul_T0_x. reflexivity.
      * simpl. rewrite H. rewrite mul_x_x. reflexivity.
      * simpl. rewrite H. reflexivity.
      * simpl. rewrite H. reflexivity.
      * simpl. rewrite H. reflexivity.
    + induction t2.
      * simpl. rewrite H. rewrite mul_comm. rewrite mul_T0_x. reflexivity.
      * simpl. rewrite H. rewrite mul_x_x. reflexivity.
      * simpl. rewrite H. reflexivity.
      * simpl. rewrite H. reflexivity.
      * simpl. rewrite H. reflexivity.
  - induction t.
    + induction t2.
      * simpl. rewrite H. rewrite mul_x_x. reflexivity.
      * simpl. rewrite <- H. rewrite mul_T0_x. reflexivity.
      * simpl. rewrite H. reflexivity.
      * simpl. rewrite H. reflexivity.
      * simpl. rewrite H. reflexivity.
    + induction t2.
      * simpl. rewrite <- H. rewrite mul_comm. rewrite mul_T0_x. reflexivity.
      * simpl. rewrite H. rewrite mul_x_x. reflexivity.
      * simpl. rewrite H. reflexivity.
      * simpl. rewrite H. reflexivity.
      * simpl. rewrite H. reflexivity.
    + induction t2.
      * simpl. rewrite H. reflexivity.
      * simpl. rewrite H. reflexivity.
      * simpl. rewrite H. reflexivity.
      * simpl. rewrite H. reflexivity.
      * simpl. rewrite H. reflexivity.
    + induction t2.
      * simpl. rewrite H. reflexivity.
      * simpl. rewrite H. reflexivity.
      * simpl. rewrite H. reflexivity.
      * simpl. rewrite H. reflexivity.
      * simpl. rewrite H. reflexivity.
    + induction t2.
      * simpl. rewrite H. reflexivity.
      * simpl. rewrite H. reflexivity.
      * simpl. rewrite H. reflexivity.
      * simpl. rewrite H. reflexivity.
      * simpl. rewrite H. reflexivity. 
  - induction t.
    + induction t2.
      * simpl. rewrite <- H. rewrite mul_x_x. reflexivity.
      * simpl. rewrite <- H. rewrite mul_T0_x. reflexivity.
      * simpl. rewrite <- H. reflexivity.
      * simpl. rewrite <- H. reflexivity.
      * simpl. rewrite <- H. reflexivity.
    + induction t2.
      * simpl. rewrite <- H. rewrite mul_comm. rewrite mul_T0_x. reflexivity.
      * simpl. rewrite H. rewrite mul_x_x. reflexivity.
      * simpl. rewrite <- H. reflexivity.
      * simpl. rewrite <- H. reflexivity.
      * simpl. rewrite <- H. reflexivity.
    + induction t2.
      * simpl. rewrite H. reflexivity.
      * simpl. rewrite H. reflexivity.
      * simpl. rewrite H. reflexivity.
      * simpl. rewrite H. reflexivity.
      * simpl. rewrite H. reflexivity.
    + induction t2.
      * simpl. rewrite H. reflexivity.
      * simpl. rewrite H. reflexivity.
      * simpl. rewrite H. reflexivity.
      * simpl. rewrite H. reflexivity.
      * simpl. rewrite H. reflexivity.
    + induction t2.
      * simpl. rewrite H. reflexivity.
      * simpl. rewrite H. reflexivity.
      * simpl. rewrite H. reflexivity.
      * simpl. rewrite H. reflexivity.
      * simpl. rewrite H. reflexivity.
  - induction t.
    + induction t2.
      * simpl. rewrite <- H. rewrite mul_x_x. reflexivity.
      * simpl. rewrite <- H. rewrite mul_T0_x. reflexivity.
      * simpl. rewrite <- H. reflexivity.
      * simpl. rewrite <- H. reflexivity.
      * simpl. rewrite <- H. reflexivity.
    + induction t2.
      * simpl. rewrite <- H. rewrite mul_comm. rewrite mul_T0_x. reflexivity.
      * simpl. rewrite H. rewrite mul_x_x. reflexivity.
      * simpl. rewrite <- H. reflexivity.
      * simpl. rewrite <- H. reflexivity.
      * simpl. rewrite <- H. reflexivity.
    + induction t2.
      * simpl. rewrite H. reflexivity.
      * simpl. rewrite H. reflexivity.
      * simpl. rewrite H. reflexivity.
      * simpl. rewrite H. reflexivity.
      * simpl. rewrite H. reflexivity.
    + induction t2.
      * simpl. rewrite H. reflexivity.
      * simpl. rewrite H. reflexivity.
      * simpl. rewrite H. reflexivity.
      * simpl. rewrite H. reflexivity.
      * simpl. rewrite H. reflexivity.
    + induction t2.
      * simpl. rewrite H. reflexivity.
      * simpl. rewrite H. reflexivity.
      * simpl. rewrite H. reflexivity.
      * simpl. rewrite H. reflexivity.
      * simpl. rewrite H. reflexivity.
Qed.

Lemma pos_right_mul_compat : forall  (t t1 t2 : term),
     t == t2 -> mult_one_step t1 t2 == mult_one_step t1 t. 
Proof.
intros. induction t1.
  - induction t.
    + induction t2. 
      * simpl. reflexivity.
      * simpl. rewrite H. reflexivity.
      * simpl. rewrite H. rewrite mul_x_x. reflexivity.
      * simpl. rewrite <- H. rewrite mul_x_x. reflexivity.
      * simpl. rewrite <- H. rewrite mul_x_x. reflexivity.
    + induction t2.
      * simpl. reflexivity.
      * simpl. reflexivity.
      * simpl. rewrite mul_T0_x. reflexivity.
      * simpl. rewrite mul_T0_x. reflexivity.
      * simpl. rewrite mul_T0_x. reflexivity.
    + induction t2.
      * simpl. rewrite mul_T0_x. reflexivity.
      * simpl. rewrite mul_T0_x. reflexivity.
      * simpl. rewrite mul_T0_x. rewrite mul_T0_x. reflexivity.
      * simpl. rewrite mul_T0_x. rewrite mul_T0_x. reflexivity.
      * simpl. rewrite mul_T0_x. rewrite mul_T0_x. reflexivity.
    + induction t2.
      * simpl. rewrite mul_T0_x. reflexivity.
      * simpl. rewrite mul_T0_x. reflexivity.
      * simpl. rewrite mul_T0_x. rewrite mul_T0_x. reflexivity.
      * simpl. rewrite mul_T0_x. rewrite mul_T0_x. reflexivity.
      * simpl. rewrite mul_T0_x. rewrite mul_T0_x. reflexivity.
    + induction t2.
      * simpl. rewrite mul_T0_x. reflexivity.
      * simpl. rewrite mul_T0_x. reflexivity.
      * simpl. rewrite mul_T0_x. rewrite mul_T0_x. reflexivity.
      * simpl. rewrite mul_T0_x. rewrite mul_T0_x. reflexivity.
      * simpl. rewrite mul_T0_x. rewrite mul_T0_x. reflexivity.
  - induction t.
    + induction t2. 
      * simpl. reflexivity.
      * simpl. rewrite H. reflexivity.
      * simpl. rewrite <- H. rewrite mul_comm. rewrite mul_T0_x. reflexivity.
      * simpl. rewrite <- H. rewrite mul_comm. rewrite mul_T0_x. reflexivity.
      * simpl. rewrite <- H. rewrite mul_comm. rewrite mul_T0_x. reflexivity.
    + induction t2.
      * simpl. rewrite H. reflexivity.
      * simpl. reflexivity.
      * simpl. rewrite H. rewrite mul_x_x. reflexivity.
      * simpl. rewrite H. rewrite mul_x_x. reflexivity.
      * simpl. rewrite <- H. rewrite mul_x_x. reflexivity.
    + induction t2.
      * simpl. rewrite H. rewrite mul_comm. rewrite mul_T0_x. reflexivity.
      * simpl. rewrite H. rewrite mul_x_x. reflexivity.
      * simpl. rewrite H. reflexivity.
      * simpl. rewrite H. reflexivity.
      * simpl. rewrite <- H. reflexivity.
    + induction t2.
      * simpl. rewrite H. rewrite mul_comm. rewrite mul_T0_x. reflexivity.
      * simpl. rewrite H. rewrite mul_x_x. reflexivity.
      * simpl. rewrite H. reflexivity.
      * simpl. rewrite H. reflexivity.
      * simpl. rewrite <- H. reflexivity.
    + induction t2.
      * simpl. rewrite H. rewrite mul_comm. rewrite mul_T0_x. reflexivity.
      * simpl. rewrite H. rewrite mul_x_x. reflexivity.
      * simpl. rewrite H. reflexivity.
      * simpl. rewrite H. reflexivity.
      * simpl. rewrite <- H. reflexivity.
  - induction t.
    + induction t2. 
      * simpl. reflexivity.
      * simpl. rewrite H. reflexivity.
      * simpl. rewrite <- H. reflexivity.
      * simpl. rewrite <- H. reflexivity.
      * simpl. rewrite <- H. reflexivity.
    + induction t2.
      * simpl. rewrite H. reflexivity.
      * simpl. reflexivity.
      * simpl. rewrite H. reflexivity.
      * simpl. rewrite H. reflexivity.
      * simpl. rewrite <- H. reflexivity.
    + induction t2.
      * simpl. rewrite H. reflexivity.
      * simpl. rewrite H. reflexivity.
      * simpl. rewrite H. reflexivity.
      * simpl. rewrite H. reflexivity.
      * simpl. rewrite <- H. reflexivity.
    + induction t2.
      * simpl. rewrite H. reflexivity.
      * simpl. rewrite H. reflexivity.
      * simpl. rewrite H. reflexivity.
      * simpl. rewrite H. reflexivity.
      * simpl. rewrite <- H. reflexivity.
    + induction t2.
      * simpl. rewrite H. reflexivity.
      * simpl. rewrite H. reflexivity.
      * simpl. rewrite H. reflexivity.
      * simpl. rewrite H. reflexivity.
      * simpl. rewrite <- H. reflexivity.
  - induction t.
    + induction t2. 
      * simpl. reflexivity.
      * simpl. rewrite H. reflexivity.
      * simpl. rewrite <- H. reflexivity.
      * simpl. rewrite <- H. reflexivity.
      * simpl. rewrite <- H. reflexivity.
    + induction t2.
      * simpl. rewrite H. reflexivity.
      * simpl. reflexivity.
      * simpl. rewrite H. reflexivity.
      * simpl. rewrite H. reflexivity.
      * simpl. rewrite <- H. reflexivity.
    + induction t2.
      * simpl. rewrite H. reflexivity.
      * simpl. rewrite H. reflexivity.
      * simpl. rewrite H. reflexivity.
      * simpl. rewrite H. reflexivity.
      * simpl. rewrite <- H. reflexivity.
    + induction t2.
      * simpl. rewrite H. reflexivity.
      * simpl. rewrite H. reflexivity.
      * simpl. rewrite H. reflexivity.
      * simpl. rewrite H. reflexivity.
      * simpl. rewrite <- H. reflexivity.
    + induction t2.
      * simpl. rewrite H. reflexivity.
      * simpl. rewrite H. reflexivity.
      * simpl. rewrite H. reflexivity.
      * simpl. rewrite H. reflexivity.
      * simpl. rewrite <- H. reflexivity.
  - induction t.
    + induction t2. 
      * simpl. reflexivity.
      * simpl. rewrite H. reflexivity.
      * simpl. rewrite <- H. reflexivity.
      * simpl. rewrite <- H. reflexivity.
      * simpl. rewrite <- H. reflexivity.
    + induction t2.
      * simpl. rewrite H. reflexivity.
      * simpl. reflexivity.
      * simpl. rewrite H. reflexivity.
      * simpl. rewrite H. reflexivity.
      * simpl. rewrite <- H. reflexivity.
    + induction t2.
      * simpl. rewrite H. reflexivity.
      * simpl. rewrite H. reflexivity.
      * simpl. rewrite H. reflexivity.
      * simpl. rewrite H. reflexivity.
      * simpl. rewrite <- H. reflexivity.
    + induction t2.
      * simpl. rewrite H. reflexivity.
      * simpl. rewrite H. reflexivity.
      * simpl. rewrite H. reflexivity.
      * simpl. rewrite H. reflexivity.
      * simpl. rewrite <- H. reflexivity.
    + induction t2.
      * simpl. rewrite H. reflexivity.
      * simpl. rewrite H. reflexivity.
      * simpl. rewrite H. reflexivity.
      * simpl. rewrite H. reflexivity.
      * simpl. rewrite <- H. reflexivity.
Qed.

(** Being able to simplify a term can be a usefool tool. Being able to use the
    simplified version of the term as the equivalent version of the original
    term can also be useful since many of our functions simplify the term first.
    *)

Lemma simplify_eqv : forall (t : term),
  simplify t == t.
Proof.
  intros. induction t.
  - simpl. reflexivity.
  - simpl. reflexivity.
  - simpl. reflexivity.
  - simpl. pose proof pos_left_sum_compat.
    specialize (H t1 (simplify t1) (simplify t2)).
    symmetry in IHt1. specialize (H IHt1). rewrite H.
    pose proof pos_right_sum_compat. specialize (H0 (simplify t2) t1 t2).
    specialize (H0 IHt2). symmetry in H0. rewrite H0.
    induction t1.
    + induction t2.
      * simpl. rewrite sum_x_x. reflexivity.
      * simpl. rewrite sum_id. reflexivity.
      * simpl. reflexivity.
      * simpl. reflexivity.
      * simpl. reflexivity.
    + induction t2.
      * simpl. rewrite sum_id_sym. reflexivity.
      * simpl. rewrite sum_x_x. reflexivity.  
      * simpl. reflexivity.
      * simpl. reflexivity.
      * simpl. reflexivity.  
    + simpl. reflexivity.
    + simpl. reflexivity.
    + simpl. reflexivity.
  - simpl. pose proof pos_left_mul_compat.
    specialize (H t1 (simplify t1) (simplify t2)).
    symmetry in IHt1. specialize (H IHt1). rewrite H.
    pose proof pos_right_mul_compat. specialize (H0 (simplify t2) t1 t2).
    specialize (H0 IHt2). symmetry in H0. rewrite H0.
    induction t1.
    + induction t2.
      * simpl. rewrite mul_x_x. reflexivity.
      * simpl. rewrite mul_T0_x.  reflexivity.
      * simpl. reflexivity.
      * simpl. reflexivity.
      * simpl. reflexivity.
    + induction t2.
      * simpl. rewrite mul_T0_x_sym. reflexivity.
      * simpl. rewrite mul_x_x. reflexivity.  
      * simpl. reflexivity.
      * simpl. reflexivity.
      * simpl. reflexivity.  
    + simpl. reflexivity.
    + simpl. reflexivity.
    + simpl. reflexivity.
Qed.<|MERGE_RESOLUTION|>--- conflicted
+++ resolved
@@ -921,16 +921,6 @@
     accomplish this goal, let us formulate the definition of a substitution
     composing another one; or in other words, to say that a substitution is more
     general than another one. *)
-
-<<<<<<< HEAD
-(*  substitution composition *)
-Definition substitution_factors_through (s s' delta : subst) : Prop :=
-  subst_compose s s' = delta.
-
-(*  more general unifier *)
-Definition more_general_substitution (s s': subst) : Prop :=
-  exists delta, substitution_factors_through s s' delta.
-=======
 (**  Proposition of sequential substition application *)
 Definition substitution_factor_through (s s' delta : subst) : Prop :=
   forall (x : var), apply_subst (apply_subst (VAR x) s) delta ==
@@ -939,7 +929,6 @@
 (** Definition of a more general unifier *)
 Definition more_general_substitution (s s': subst) : Prop :=
   exists delta, substitution_factor_through s s' delta .
->>>>>>> a433ee15
 
 (** Now that we have articulated the concept of composing substitutions, let us
     now formulate the definition for a most general unifier. *)
@@ -961,12 +950,6 @@
     most general directly. *)
 
 Definition reproductive_unifier (t : term) (sig : subst) : Prop :=
-<<<<<<< HEAD
-  unifier t sig ->
-  forall (tau : subst),
-  unifier t tau ->
-  (subst_compose sig tau) = tau.
-=======
   unifier t sig /\
   forall (tau : subst) (x : var),
   unifier t tau ->
@@ -977,23 +960,16 @@
 then if we could prove it is a reproductive unifier  then we could use this lemma
 to arrive at the desired conclusion.
 *)
->>>>>>> a433ee15
 
 Lemma reproductive_is_mgu : forall (t : term) (u : subst),
   reproductive_unifier t u ->
   most_general_unifier t u.
 Proof.
   intros. unfold most_general_unifier. unfold reproductive_unifier in H.
-<<<<<<< HEAD
-  unfold more_general_substitution . unfold substitution_factors_through.
-  intros. specialize (H H0). exists s'. intros. specialize (H s' x).
-  specialize (H H1). apply H.
-=======
   unfold more_general_substitution . destruct H. split.
  - apply H.
  - intros. specialize (H0 s'). exists s'. unfold substitution_factor_through. intros.  specialize (H0 x).
     specialize (H0 H1). apply H0.
->>>>>>> a433ee15
 Qed.
 
 (** Lemma to show that if two terms are equivalent then for any subsitution that is an mgu 
