(***
  Boolean Unification Type Declarations.
  Authors:
    Joseph St. Pierre
    Spyridon Antonatos
***)

(*** Required Libraries ***)
Require Import Bool.
Require Import Omega.
Require Import EqNat.
Require Import List.
Require Import Setoid.
Import ListNotations.

(** * Introduction **)

(** In order for any proofs to be constructed in Coq, we need to formally define
    the logic and data across which said proofs will operate. Since the heart of
    our analysis is concerned with the unification of Boolean equations, it
    stands to reason that we should articulate precisely how algebra functions
    with respect to Boolean rings. To attain this, we shall formalize what an
    equation looks like, how it can be composed inductively, and also how
    substitutions behave when applied to equations. *)

(** * Terms **)

(** ** Definitions **)

(** We shall now begin describing the rules of Boolean arithmetic as well as the
    nature of Boolean equations. For simplicity's sake, from now on we shall be
    referring to equations as terms. *)

(*  Define a variable to be a natural number *)
Definition var := nat.

Definition var_eq_dec := Nat.eq_dec.

(** A _term_, as has already been previously described, is now inductively
    declared to hold either a constant value, a single variable, a sum of terms,
    or a product of terms. *)

Inductive term: Type :=
  | T0  : term
  | T1  : term
  | VAR  : var -> term
  | SUM : term -> term -> term
  | PRODUCT : term -> term -> term.

(** For convenience's sake, we define some shorthanded notation for readability.
    *)

Implicit Types x y z : term.
Implicit Types n m : var.

Notation "x + y" := (SUM x y) (at level 50, left associativity).
Notation "x * y" := (PRODUCT x y) (at level 40, left associativity).

(** ** Axioms *)

(** Now that we have informed Coq on the nature of what a term is, it is now
    time to propose a set of axioms that will articulate exactly how algebra
    behaves across Boolean rings. This is a requirement since the very act of
    unifying an equation is intimately related to solving it algebraically. Each
    of the axioms proposed below describe the rules of Boolean algebra precisely
    and in an unambiguous manner. None of these should come as a surprise to the
    reader; however, if one is not familiar with this form of logic, the rules
    regarding the summation and multiplication of identical terms might pose as
    a source of confusion.

    For reasons of keeping Coq's internal logic consistent, we roll our own
    custom equivalence relation as opposed to simply using "=". This will
    provide a surefire way to avoid any odd errors from later cropping up in our
    proofs. Of course, by doing this we introduce some implications that we will
    need to address later. *)

Parameter eqv : term -> term -> Prop.

(**  Here we introduce some special notation for term equivalence *)

Infix " == " := eqv (at level 70).

(** Below is the set of fundamental axioms concerning the equivalence " == " relation. 
    They form the boolean ring (or system) on which Lowenheim's formula and proof are developed.

    Most of these axioms will appear familiar to anyone; however, certain ones such as the 
    summation of two identical terms are true only across Boolean rings and as such might 
    appear strange at first glance.
*)

Axiom sum_comm : forall x y, x + y == y + x.

Axiom sum_assoc : forall x y z, (x + y) + z == x + (y + z).

Axiom sum_id : forall x, T0 + x == x. 

(**  Across boolean rings, the summation of two terms will always be 0 because there
     are only two elements in the ring: 0 and 1. For this reason, the mapping of 1 + 1 has
     nowhere else to go besides 0. *)

Axiom sum_x_x : forall x, x + x == T0.

Axiom mul_comm : forall x y, x * y == y * x.

Axiom mul_assoc : forall x y z, (x * y) * z == x * (y * z).

(**  Across bollean rings, the multiplication of two identical terms will always be 
     the same as just having one instance of said term. This is because 0 * 0 = 0 and
     1 * 1 = 1 as one would expect normally. *)

Axiom mul_x_x : forall x, x * x == x.

Axiom mul_T0_x : forall x, T0 * x == T0.

Axiom mul_id : forall x, T1 * x == x.

Axiom distr : forall x y z, x * (y + z) == (x * y) + (x * z).

(** Any axioms beyond this point of the development are not considered part of
the 'fundamental axiom system',but they still need to exist for the development and proofs 
to hold. *)

(*  Across all equations, adding an expression to both sides does not
   break the equivalence of the relation *)
Axiom term_sum_symmetric :
  forall x y z, x == y <-> x + z == y + z.

Axiom refl_comm :
  forall t1 t2, t1 == t2 -> t2 == t1.

Axiom T1_not_equiv_T0 :
  ~(T1 == T0).

Hint Resolve sum_comm sum_assoc sum_x_x sum_id distr
             mul_comm mul_assoc mul_x_x mul_T0_x mul_id.

(** Now that the core axioms have been taken care of, we need to handle the
    implications posed by our custom equivalence relation. Below we inform Coq
    of the behavior of our equivalence relation with respect to reflexivity, symmetry, and 
    transitivity in order to allow for rewrites during the construction of proofs operating across our
    new equivalence relation. *)

(*  Mundane coq magic for custom equivalence relation *)
Axiom eqv_ref : Reflexive eqv.
Axiom eqv_sym : Symmetric eqv.
Axiom eqv_trans : Transitive eqv.

Add Parametric Relation : term eqv
  reflexivity proved by @eqv_ref
  symmetry proved by @eqv_sym
  transitivity proved by @eqv_trans
  as eq_set_rel.

Axiom SUM_compat :
  forall x x', x == x' ->
  forall y y', y == y' ->
    (x + y) == (x' + y').

Axiom PRODUCT_compat :
  forall x x', x == x' ->
  forall y y', y == y' ->
    (x * y) == (x' * y').

Add Parametric Morphism : SUM with
  signature eqv ==> eqv ==> eqv as SUM_mor.
Proof.
exact SUM_compat.
Qed.

Add Parametric Morphism : PRODUCT with
  signature eqv ==> eqv ==> eqv as PRODUCT_mor.
Proof.
exact PRODUCT_compat.
Qed.

Hint Resolve eqv_ref eqv_sym eqv_trans SUM_compat PRODUCT_compat.

(** ** Lemmas **)

(** Since Coq now understands the basics of Boolean algebra, it serves as a good
    exercise for us to generate some further rules using Coq's proving systems.
    By doing this, not only do we gain some additional tools that will become
    handy later down the road, but we also test whether our axioms are behaving
    as we would like them to. *)

(*  Lemma for a sub-case of term multiplication. *)
Lemma mul_x_x_plus_T1 :
  forall x, x * (x + T1) == T0.
Proof.
  intros. rewrite distr. rewrite mul_x_x. rewrite mul_comm.
  rewrite mul_id. apply sum_x_x.
Qed.

(*  Lemma to convert term equivalence to equivalence between their
    addition and ground term T0, and vice-versa. *)
Lemma x_equal_y_x_plus_y :
  forall x y, x == y <-> x + y == T0.
Proof.
  intros. split.
  - intros. rewrite H. rewrite sum_x_x. reflexivity.
  - intros. rewrite term_sum_symmetric with (y := y) (z := y). rewrite sum_x_x.
    apply H.
Qed.

Hint Resolve mul_x_x_plus_T1 x_equal_y_x_plus_y.

(** These lemmas just serve to make certain rewrites regarding the core axioms
    less tedious to write. While one could certainly argue that they should be
    formulated as axioms and not lemmas due to their triviality, being pedantic
    is a good exercise. *)

(*  Lemma for identity addition between term and ground term T0 *)
Lemma sum_id_sym :
  forall x, x + T0 == x.
Proof.
  intros. rewrite sum_comm. apply sum_id.
Qed.

(*  Lemma for identity multiplication between term and ground term T1 *)
Lemma mul_id_sym :
  forall x, x * T1 == x.
Proof.
  intros. rewrite mul_comm. apply mul_id.
Qed.

(*  Lemma for multiplication between term and ground term T0 *)
Lemma mul_T0_x_sym :
  forall x, x * T0 == T0.
Proof.
  intros. rewrite mul_comm. apply mul_T0_x.
Qed.

Lemma sum_assoc_opp :
 forall x y z, x + (y + z) == (x + y) + z.
Proof.
  intros. rewrite sum_assoc. reflexivity.
Qed.

Lemma mul_assoc_opp :
 forall x y z, x * (y * z) == (x * y) * z.
Proof.
  intros. rewrite mul_assoc. reflexivity.
Qed.

Lemma distr_opp :
 forall x y z, x * y  +  x * z == x * ( y + z).
Proof.
  intros. rewrite distr. reflexivity.
Qed.

(** * Variable Sets **)

(** Now that the underlying behavior concerning Boolean algebra has been
    properly articulated to Coq, it is now time to begin formalizing the logic
    surrounding our meta reasoning of Boolean equations and systems. While there
    are certainly several approaches to begin this process, we thought it best
    to ease into things through formalizing the notion of a set of variables
    present in an equation. *)

(** ** Definitions **)

(** We now define a _variable set_ to be precisely a list of variables;
    additionally, we include several functions for including and excluding
    variables from these variable sets. Furthermore, since uniqueness is not a
    property guaranteed by Coq lists and it has the potential to be desirable,
    we define a function that consumes a variable set and removes duplicate
    entries from it. For convenience, we also provide several examples to
    demonstrate the functionalities of these new definitions. *)

(**  Here is a definition of the new type to represent a list (set) of variables (natural numbers) *)

Definition var_set := list var.
Implicit Type vars: var_set.

(**  A simple function to check to see if a variable is in a variable set *)
Fixpoint var_set_includes_var (v : var) (vars : var_set) : bool :=
  match vars with
    | nil => false
    | n :: n' => if (beq_nat v n) then true
                                  else var_set_includes_var v n'
  end.

(**  A function to remove all instances of var v from a list of vars *)
Fixpoint var_set_remove_var (v : var) (vars : var_set) : var_set :=
  match vars with
    | nil => nil
    | n :: n' => if (beq_nat v n) then (var_set_remove_var v n')
                                  else n :: (var_set_remove_var v n')
  end.

(**  Function to return a unique var_set without duplicates. Found_vars should be
    empty for correctness guarantee *)
Fixpoint var_set_create_unique (vars : var_set): var_set :=
  match vars with
    | nil => nil
    | n :: n' => 
    if (var_set_includes_var n n') then var_set_create_unique n'
                                   else n :: var_set_create_unique n'
  end.

(**  Function to check if a given var_set is unique *)
Fixpoint var_set_is_unique (vars : var_set): bool :=
  match vars with
    | nil => true
    | n :: n' => 
    if (var_set_includes_var n n') then false
                                   else var_set_is_unique n'
  end.

(**  Function to get the variables of a term as a var_set *)
Fixpoint term_vars (t : term) : var_set :=
  match t with
    | T0 => nil
    | T1 => nil
    | VAR x => x :: nil
    | PRODUCT x y => (term_vars x) ++ (term_vars y)
    | SUM x y => (term_vars x) ++ (term_vars y)
  end.

(** Function to generate a list of unique variables that make up a given term *)
Definition term_unique_vars (t : term) : var_set :=
  var_set_create_unique (term_vars t).

(** ** Lemmas *)

(** Now that we have established the functionality for variable sets, let us prove some properties about them.
*)

Lemma vs_includes_true : forall (x : var) (lvar : list var),
  var_set_includes_var x lvar = true -> In x lvar.
Proof.
  intros.
  induction lvar.
  - simpl; intros. discriminate.
  - simpl in H. remember (beq_nat x a) as H2. destruct H2.
    + simpl. left. symmetry in HeqH2. pose proof beq_nat_true as H7.
      specialize (H7 x a HeqH2). symmetry in H7. apply H7.
    + specialize (IHlvar H). simpl. right. apply IHlvar.
Qed.

Lemma vs_includes_false : forall (x : var) (lvar : list var),
  var_set_includes_var x lvar = false -> ~ In x lvar.
Proof.
  intros.
  induction lvar.
  - simpl; intros. unfold not. intros. destruct H0.
  - simpl in H. remember (beq_nat x a) as H2. destruct H2. inversion H.
    specialize (IHlvar H). firstorder. intuition. apply IHlvar. simpl in H0.
    destruct H0.
    + inversion HeqH2. symmetry in H2. pose proof beq_nat_false as H7.
      specialize (H7 x a H2). rewrite H0 in H7. destruct H7. intuition.
    + apply H0.
Qed.

Lemma in_dup_and_non_dup : forall (x: var) (lvar : list var),
  In x lvar <-> In x (var_set_create_unique lvar).
Proof.
  intros. split.
  - induction lvar.
    + intros. simpl in H. destruct H.
    + intros. simpl. remember (var_set_includes_var a lvar) as C. destruct C.
      * symmetry in HeqC. pose proof vs_includes_true as H7.
        specialize (H7 a lvar HeqC). simpl in H. destruct H.
        -- rewrite H in H7. specialize (IHlvar H7). apply IHlvar.
        -- specialize (IHlvar H). apply IHlvar.
      * symmetry in HeqC. pose proof vs_includes_false as H7.
        specialize (H7 a lvar HeqC). simpl in H. destruct H.
        -- simpl. left. apply H.
        -- specialize (IHlvar H). simpl. right. apply IHlvar.
  - induction lvar.
    + intros. simpl in H. destruct H.
    + intros. simpl in H. remember (var_set_includes_var a lvar) as C.
      destruct C.
      * symmetry in HeqC. pose proof vs_includes_true as H7.
        specialize (H7 a lvar HeqC). specialize (IHlvar H). simpl.
        right. apply IHlvar.
      * symmetry in HeqC. pose proof vs_includes_false as H7.
        specialize (H7 a lvar HeqC). simpl in H. destruct H.
        -- simpl.  left. apply H.
        -- specialize (IHlvar H).  simpl. right. apply IHlvar.
Qed.

(** ** Examples **)

(**
  Below are some examples of the behaviors of variable sets.
*)

Example var_set_create_unique_ex1 :
  var_set_create_unique [0;5;2;1;1;2;2;9;5;3] = [0;1;2;9;5;3].
Proof.
  simpl. reflexivity.
Qed.

Example var_set_is_unique_ex1 :
  var_set_is_unique [0;2;2;2] = false.
Proof.
  simpl. reflexivity.
Qed.

(*  Examples to prove the correctness of the function term_vars on specific
    cases *)

Example term_vars_ex1 :
  term_vars (VAR 0 + VAR 0 + VAR 1) = [0;0;1].
Proof.
  simpl. reflexivity.
Qed.

Example term_vars_ex2 :
  In 0 (term_vars (VAR 0 + VAR 0 + VAR 1)).
Proof.
  simpl. left. reflexivity.
Qed.

(** * Ground Terms **)

(** Seeing as we just outlined the definition of a variable set, it seems fair
    to now formalize the definition of a ground term, or in other words, a term
    that has no variables and whose variable set is the empty set. *)

(** ** Definitions **)

(** A _ground term_ is a recursively defined proposition that is only true if
    and only if no variable appears in it; otherwise it will be a false
    proposition and no longer a ground term. *)

(*  In this subsection we declare definitions related to ground terms, inluding
    functions and lemmas *)

(**  Function to check if a given term is a ground term (i.e. has no vars) *)
Fixpoint ground_term (t : term) : Prop :=
  match t with
    | VAR x => False
    | SUM x y => ground_term x /\ ground_term y
    | PRODUCT x y => ground_term x /\ ground_term y
    | _ => True
  end.

(** ** Lemmas **)

(** Our first real lemma (shown below), articulates an important property of
    ground terms: all ground terms are equvialent to either [0] or [1]. This
    curious property is a direct result of the fact that these terms possess no
    variables and additioanlly because of the axioms of Boolean algebra. *)

(**  Lemma (trivial, intuitively true) that proves that if the function
    ground_term returns true then it is either T0 or T1 *)
Lemma ground_term_equiv_T0_T1 :
  forall x, ground_term x -> x == T0 \/ x == T1.
Proof.
  intros. induction x.
  - left. reflexivity.
  - right. reflexivity.
  - contradiction.
  - inversion H. destruct IHx1; destruct IHx2; auto. rewrite H2. left.
    rewrite sum_id. apply H3. rewrite H2. rewrite H3. rewrite sum_id. right.
    reflexivity. rewrite H2. rewrite H3. right. rewrite sum_comm.
    rewrite sum_id. reflexivity. rewrite H2. rewrite H3. rewrite sum_x_x. left.
    reflexivity.
  - inversion H. destruct IHx1; destruct IHx2; auto. rewrite H2. left.
    rewrite mul_T0_x. reflexivity. rewrite H2. left. rewrite mul_T0_x.
    reflexivity. rewrite H3. left. rewrite mul_comm. rewrite mul_T0_x.
    reflexivity. rewrite H2. rewrite H3. right. rewrite mul_id. reflexivity.
Qed.

(** This lemma, while intuitively obvious by definition, nonetheless provides a
    formal bridge between the world of ground terms and the world of variable
    sets. *)

Lemma ground_term_has_empty_var_set :
  forall x, (ground_term x) -> (term_vars x) = [].
Proof.
  intros. induction x.
  - simpl. reflexivity.
  - simpl. reflexivity.
  - contradiction.
  - firstorder. unfold term_vars. unfold term_vars in H2. rewrite H2.
    unfold term_vars in H1. rewrite H1. simpl. reflexivity.
  - firstorder. unfold term_vars. unfold term_vars in H2. rewrite H2.
    unfold term_vars in H1. rewrite H1. simpl. reflexivity.
Qed.

(** ** Examples **)

(** Here are some examples to show that our ground term definition is working
    appropriately. *)

Example ex_gt1 :
  ground_term (T0 + T1).
Proof.
  simpl. split.
  - reflexivity.
  - reflexivity.
Qed.

Example ex_gt2 :
  ground_term (VAR 0 * T1) -> False.
Proof.
  simpl. intros. destruct H. apply H.
Qed.

(** * Substitutions **)

(** It is at this point in our Coq development that we begin to officially
    define the principal action around which the entirety of our efforts are
    centered: the act of substituting variables with other terms. While
    substitutions alone are not of great interest, their emergent properties as
    in the case of whether or not a given substitution unifies an equation are
    of substantial importance to our later research. *)

(** ** Definitions **)

(** In this subsection we make the fundamental definitions of substitutions,
    basic functions for them, accompanying lemmas and some propsitions. *)

(** Here we define a _substitution_ to be a list of ordered pairs where each
    pair represents a variable being mapped to a term. For sake of clarity these
    ordered pairs shall be referred to as _replacements_ from now on and as a
    result, substitutions should really be considered to be lists of
    replacements. *)

Definition replacement := prod var term.

(*  We define a new type susbt to represent a substitution as a list of
    replacements *)
Definition subst := list replacement.

Implicit Type s : subst.

(** Our first function, [find_replacement], is an auxilliary to [apply_subst].
    This function will search through a substitution for a specific variable,
    and if found, returns the variable's associated term. *)

Fixpoint find_replacement (x : var) (s : subst) : term :=
  match s with
  | nil => VAR x
  | r :: r' =>
      if beq_nat (fst r) x then snd r
                           else find_replacement x r'
  end.

(** The [apply_subst] function will take a term and a substitution and will
    produce a new term reflecting the changes made to the original one. *)

Fixpoint apply_subst (t : term) (s : subst) : term :=
  match t with
  | T0 => T0
  | T1 => T1
  | VAR x => find_replacement x s
  | PRODUCT x y => PRODUCT (apply_subst x s) (apply_subst y s)
  | SUM x y => SUM (apply_subst x s) (apply_subst y s)
  end.

(** For reasons of completeness, it is useful to be able to generate _identity
    substitutions_; namely, substitutions that map the variables of a term to
    themselves. *)

(*  function that given a list of variables, it build a list of identical
    substitutions - one for each variable *)
Fixpoint build_id_subst (lvar : var_set) : subst :=
  match lvar with
  | nil => nil
  | v :: v' => (v , (VAR v)) :: build_id_subst v'
  end.

(** Since we now have the ability to generate identity substitutions, we should
    now formalize a general proposition for testing whether or not a given
    substitution is an identity substitution of a given term. *)

Definition subst_equiv (s1 s2: subst) : Prop :=
  forall t, apply_subst t s1 == apply_subst t s2.

Definition subst_is_id_subst (t : term) (s : subst) : Prop :=
  apply_subst t s == t.

<<<<<<< HEAD
(**
  
**)
=======
(** Given we now have definitions for substitutions, we should now introduce the idea of a 
    substitution composing another one *)
>>>>>>> c0f759be

Fixpoint subst_compose (s s' : subst) : subst :=
  match s' with
    | [] => s
    | (x, t) :: s'' => (x, apply_subst t s) :: (subst_compose s s'')
  end.

<<<<<<< HEAD
=======
(* Defining the domain of a substituion, namely the list of variables for which
the substitution has a mapping (replacement). Essentially this acts as a list of all the first
parts of the replacement.
*)

Definition subst_domain (sig : subst) : list var :=
 map (fun r => (fst r)) sig.


(* Defining a sub list. If an element is a member of a list,
it is then a member of the other list as well. 
*)

Definition sub_dmn_list (l1 : list var) (l2 : list var) : Prop :=
 forall (x : var), In x l1 -> In x l2.

>>>>>>> c0f759be
(** ** Lemmas **)

(** Having now outlined the functionality of a subsitution, let us now begin to
    analyze some implications of its form and composition by proving some
    lemmas. *)

(** Given that we have a definition for identity substitutions, we should prove
    that identity substitutions do not modify a term. *)

Lemma id_subst: forall (t : term) (l : var_set),
  apply_subst t (build_id_subst l) == t.
Proof.
  intros. induction t.
  - simpl. reflexivity.
  - simpl. reflexivity.
  - simpl. induction l.
    + simpl. reflexivity.
    + simpl. destruct (beq_nat a v) eqn: e.
      * apply beq_nat_true in e. rewrite e. reflexivity.
      * apply IHl.
  - simpl. rewrite IHt1. rewrite IHt2. reflexivity.
  - simpl. rewrite IHt1. rewrite IHt2. reflexivity.
Qed.

(**  Helper lemmeas for the apply_subst properties *)

Lemma sum_comm_compat t1 t2: forall (sigma: subst),
  apply_subst (t1 + t2) sigma == apply_subst (t2 + t1) sigma.
Proof.
  intros. simpl. auto.
Qed.
Hint Resolve sum_comm_compat.

Lemma sum_assoc_compat t1 t2 t3: forall (sigma: subst),
  apply_subst ((t1 + t2) + t3) sigma == apply_subst (t1 + (t2 + t3)) sigma.
Proof.
  intros. simpl. auto.
Qed.
Hint Resolve sum_assoc_compat.

Lemma sum_id_compat t: forall (sigma: subst),
  apply_subst (T0 + t) sigma == apply_subst t sigma.
Proof.
  intros. simpl. auto.
Qed.
Hint Resolve sum_id_compat.

Lemma sum_x_x_compat t: forall (sigma: subst),
  apply_subst (t + t) sigma == apply_subst T0 sigma.
Proof.
  intros. simpl. auto.
Qed.
Hint Resolve sum_x_x_compat.

Lemma mul_comm_compat t1 t2: forall (sigma: subst),
  apply_subst (t1 * t2) sigma == apply_subst (t2 * t1) sigma.
Proof.
  intros. simpl. auto.
Qed.
Hint Resolve mul_comm_compat.

Lemma mul_assoc_compat t1 t2 t3: forall (sigma: subst),
  apply_subst ((t1 * t2) * t3) sigma == apply_subst (t1 * (t2 * t3)) sigma.
Proof.
  intros. simpl. auto.
Qed.
Hint Resolve mul_assoc_compat.

Lemma mul_x_x_compat t: forall (sigma: subst),
  apply_subst (t * t) sigma == apply_subst t sigma.
Proof.
  intros. simpl. auto.
Qed.
Hint Resolve mul_x_x_compat.

Lemma mul_T0_x_compat t: forall (sigma: subst),
  apply_subst (T0 * t) sigma == apply_subst T0 sigma.
Proof.
  intros. simpl. auto.
Qed.
Hint Resolve mul_T0_x_compat.

Lemma mul_id_compat t: forall (sigma: subst),
  apply_subst (T1 * t) sigma == apply_subst t sigma.
Proof.
  intros. simpl. auto.
Qed.
Hint Resolve mul_id_compat.

Lemma distr_compat t1 t2 t3: forall (sigma: subst),
  apply_subst (t1 * (t2 + t3)) sigma ==
  apply_subst ((t1 * t2) + (t1 * t3)) sigma.
Proof.
  intros. simpl. auto.
Qed.
Hint Resolve distr_compat.

Lemma refl_comm_compat t1 t2: forall (sigma: subst),
  apply_subst t1 sigma == apply_subst t2 sigma ->
  apply_subst t2 sigma == apply_subst t1 sigma.
Proof.
  intros. simpl. auto.
Qed.
Hint Resolve refl_comm_compat.

Lemma trans_compat t1 t2 t3 : forall (sigma: subst),
  apply_subst t1 sigma == apply_subst t2 sigma ->
  apply_subst t2 sigma == apply_subst t3 sigma ->
  apply_subst t1 sigma == apply_subst t3 sigma.
Proof.
  intros. eauto.
Qed.
Hint Resolve trans_compat.

Lemma trans_compat2 c1 c2 c3 : 
  c1 == c2 ->
  c2 == c3 ->
  c1 == c3.
Proof.
  intros. eauto.
Qed.

(** This is an axiom that states that if two terms are equivalent then 
applying any substitution on them will also produce equivalent terms.
The reason we axiomatized this and we did not prove it as a lemma is because
the set of our fundamental axioms is not an inductive relation, so it would be impossible
to prove the lemma below with our fundamental axioms in the currrent format. 

*)

Axiom apply_subst_compat : forall (t t' : term),
  t == t' ->
  forall (sigma: subst), apply_subst t sigma == apply_subst t' sigma.

Add Parametric Morphism : apply_subst with
      signature eqv ==> eq ==> eqv as apply_subst_mor.
Proof.
  exact apply_subst_compat.
Qed.

(** A simple lemma that states that an empty substitution cannot modify a term.
*)

Lemma subst_empty_no_change :
  forall (t : term), (apply_subst t []) == t.
Proof.
  intros. induction t.
  {
    simpl. reflexivity.
  }
  {
    simpl. reflexivity.
  }
  {
    simpl. reflexivity.
  }
  {
    simpl. rewrite IHt1. rewrite IHt2. reflexivity.
  }
  {
    simpl. rewrite IHt1. rewrite IHt2. reflexivity.
  }
Qed.


(** A lemma that states that sequentially applying two substitutions on a term produces the
same term as applyin the composed subtitutions on the term.
*)

Lemma subst_compose_eqv :
 forall (t : term) (sig1 : subst) (sig2 : subst),
  (apply_subst t (subst_compose sig1 sig2)) == (apply_subst (apply_subst t sig2) sig1).
Proof.
  intros. induction t.
  - simpl. reflexivity.
  - simpl. reflexivity.
  - simpl. induction sig2.
  {
    simpl. reflexivity.
  }
  {
    simpl. induction sig1.
    {
      
Admitted.

(** An intuitive thing to prove for ground terms is that they (ground terms), i.e. terms
    with no variables, cannot be modified by applying substitutions to them.
    This will later prove to be very relevant when we begin to talk about
    unification. *)

(**  Aelpful lemma for showing substitutions do not affect ground terms *)

Lemma ground_term_cannot_subst : forall x,
  ground_term x ->
  forall s, apply_subst x s == x.
Proof.
  intros. induction s.
  - apply ground_term_equiv_T0_T1 in H. destruct H.
    + rewrite H. simpl. reflexivity.
    + rewrite H. simpl. reflexivity.
  - apply ground_term_equiv_T0_T1 in H. destruct H. rewrite H.
    + simpl. reflexivity.
    + rewrite H. simpl. reflexivity.
Qed.

(** A fundamental property of substitutions is their distributivity
    across the summation and multiplication of terms. Again the
    importance of these proofs will not become apparent until we talk about
    unification. *)

(**  A useful lemma for showing the distributivity of substitutions across term summation
    *)
Lemma subst_sum_distribution : forall s x y,
  apply_subst x s + apply_subst y s == apply_subst (x + y) s.
Proof.
  intro. induction s.
  - simpl. intros. reflexivity.
  - intros. simpl. reflexivity.
Qed.

(**  A lemma to prove the distributivity of the apply_subst function across term multiplication
   *)
Lemma subst_mul_distribution : forall s x y,
  apply_subst x s * apply_subst y s == apply_subst (x * y) s.
Proof.
  intro. induction s.
  - intros. reflexivity.
  - intros. simpl. reflexivity. 
Qed.

(**  A lemma to prove the opposite of summation distributivity of the apply_subst function 
    across term summation
   *)
Lemma subst_sum_distr_opp : forall s x y,
  apply_subst (x + y) s == apply_subst x s + apply_subst y s.
Proof.
  intros.
  apply refl_comm.
  apply subst_sum_distribution.
Qed.

(**  A lemma to prove the opposite of multiplication distributivity of the apply_subst function 
    across term summation
   *)
Lemma subst_mul_distr_opp : forall s x y,
  apply_subst (x * y) s == apply_subst x s * apply_subst y s.
Proof.
  intros.
  apply refl_comm.
  apply subst_mul_distribution.
Qed.

(** An intutitive lemmas to apply a single replacement substitution on a VAR term.
*)
Lemma var_subst: forall (v : var) (ts : term),
  apply_subst (VAR v) [(v , ts)] == ts.
Proof.
  intros. simpl. destruct (beq_nat v v) eqn: e.
  - apply beq_nat_true in e. reflexivity.
  - apply beq_nat_false in e. firstorder.
Qed.

(** ** Examples **)

(** Here are some examples showcasing the nature of applying substitutions to
    terms. *)

Example subst_ex1 :
  apply_subst (T0 + T1) [] == T0 + T1.
Proof.
  intros. reflexivity.
Qed.

Example subst_ex2 :
  apply_subst (VAR 0 * VAR 1) [(0, T0)] == T0.
Proof.
  intros. simpl. apply mul_T0_x.
Qed.

(** ** Auxillary Definitions for Substitutions and Terms *)

(** In this section we define more helper functions and lemmas related to 
substitutions and ground terms. Specifically we are defining what is a ground term, 
a ground substitution, a '01' term and a '01' substitution. We are also defining
what is a substitution composition. The terms that are used more in the future proofs are the 
'01' term and '01' substitution. A '01' term is a term that is either equal to [T0] or [T1]. 
A '01' substitution is a substitution in which each variable (or the first part of each replacement) is mapped to 
a '01' term. A '01' term is not necessarily a ground term  (but it might be) and a '01' substitution is not necessarily
a ground substitution (but it might be). In the proof file, we are mostly using the '01' term and substitution terminology.
*)

Fixpoint ground_subst (sig : subst) : Prop :=
   match sig with 
   | [] => True
   | r :: r' => (ground_term (snd r)) /\ (ground_subst r')
   end.

(*Compute ground_subst (cons (5,T1) (cons (0,T0) [])).


Compute (ground_term (VAR v + T0 + VAR v)).
*)


(** Function to determine whether a term is a groun term.
*)
Fixpoint is_ground_term (t : term) : bool :=
  match t with
  | T0 => true
  | T1 => true
  | VAR x => false
  | SUM a b => (is_ground_term a) && (is_ground_term b)
  | PRODUCT a b => (is_ground_term a) && (is_ground_term b)
  end. 


(** Function to determine whehter a subsitution is a ground subtitution
*)

Fixpoint is_ground_subst (sig : subst) : bool :=
(existsb is_ground_term ((map snd sig)) ).
(*
Compute (is_ground_term (VAR v + T0 + VAR v)).

Compute (is_ground_term (T0 + T1)).
*)

(** Function to determine whether a term is a T0 or T1 term, by returning a t/f boolean.
*)
Definition is_01_term (t : term) : bool :=
  match t with
  | T0 => true
  | T1 => true
  | _ => false
  end. 


(** Function to determine whether a substitution is a '01' substitution, meaning
that each second part of every replacement is either a T0 or a T1 substitution,
by returning a t/f boolean.
*)
Fixpoint is_01_subst (sig : subst) : bool :=
  (existsb is_01_term ((map snd sig)) ).


(*
Compute (is_01_term (T0 + T1)).

Compute is_01_subst (cons (5,T1) (cons (0,T0) [])).
Compute is_01_subst (cons (0,T1) (cons (5,T1) (cons (0,T0) nil))).
Compute is_01_subst ([]).



Compute (is_01_term (T0 + T1)).

*)

(*
Compute is_01_subst (cons (5,T1) (cons (0,T0) [])).
Compute is_01_subst (cons (0,T1) (cons (5,T1) (cons (0,T0) nil))).
Compute is_01_subst ([]).
*)

(** Function to determine whether a term is a T0 or T1 term, by returning a T/F Proposition.
*)

Fixpoint _01_term (t : term) : Prop :=
 match t with
 | T0 => True
 | T1 => True
 | _ => False
 end.

(** Function to determine whether a substitution is a '01' substitution, meaning
that each second part of every replacement is either a T0 or a T1 substitution,
by returning a T/F Proposition.
*)
Fixpoint _01_subst (sig : subst) : Prop :=
   match sig with 
   | [] => True
   | r :: r' => (_01_term (snd r)) /\ (_01_subst r')
   end.



(** * Unification **)

(** Now that we have established the concept of term substitutions in Coq, it is
    time for us to formally define the concept of Boolean unification.
    _Unification_, in its most literal sense, refers to the act of applying a
    substitution to terms in order to make them equivalent to each other. In
    other words, to say that two terms are _unifiable_ is to really say that
    there exists a substitution such that the two terms are equal. Interestingly
    enough, we can abstract this concept further to simply saying that a single
    term is unifiable if there exists a substitution such that the term will be
    equivalent to [0]. By doing this abstraction, we can prove that equation
    solving and unification are essentially the same fundamental problem. *)

(** Below is the initial definition for unification, namely that two terms can
    be unified to be equivalent to one another. By starting here we will show
    each step towards abstracting unification to refer to a single term. *)

(*  Proposition that a given substitution unifies (namely, makes equivalent),
    two given terms *)
Definition unifies (a b : term) (s : subst) : Prop :=
  apply_subst a s == apply_subst b s.

(** Here is a simple example demonstrating the concept of testing whether two
    terms are unified by a substitution. *)

(*  Examples that prove the correctness of the unifies definition *)

Example ex_unif1 :
  unifies (VAR 0) (VAR 1) [(0, T1); (1, T1)].
Proof.
  unfold unifies. simpl. reflexivity.
Qed.

(** Now we are going to show that moving both terms to one side of the
    equivalence relation through addition does not change the concept of
    unification. *)

(*  Proposition that a given substitution makes equivalent the sum of two terms
    when the substitution is applied to each of them, and ground term T0 *)
Definition unifies_T0 (a b : term) (s : subst) : Prop :=
  apply_subst a s + apply_subst b s == T0.

(*  Lemma that proves that finding a unifier for x = y is the same as finding a
    unifier for x + y = 0 *)
Lemma unifies_T0_equiv : forall x y s,
  unifies x y s <-> unifies_T0 x y s.
Proof.
  intros. split.
  - intros. unfold unifies_T0. unfold unifies in H. rewrite H.
    rewrite sum_x_x. reflexivity.
  - intros. unfold unifies_T0 in H. unfold unifies.
    rewrite term_sum_symmetric with (x := apply_subst x s + apply_subst y s) 
    (z := apply_subst y s) in H. rewrite sum_id in H.
    rewrite sum_comm in H.
    rewrite sum_comm with (y := apply_subst y s) in H.
    rewrite <- sum_assoc in H.
    rewrite sum_x_x in H.
    rewrite sum_id in H.
    apply H.
Qed.

(** Now we can define what it means for a substitution to be a unifier for a
    given term. *)

(*  Is 's' a unifier for t? *)
(*  Proposition that a given substitution unifies a given term, namely it makes
    it equivalent with T0. *)
Definition unifier (t : term) (s : subst) : Prop :=
  apply_subst t s == T0.

Example unifier_ex1 :
  unifier (VAR 0) [(0, T0)].
Proof.
  unfold unifier. simpl. reflexivity.
Qed.

(** To ensure our efforts were not in vain, let us now prove that this last
    abstraction of the unification problem is still equivalent to the original.
    *)

(*  Lemma that proves that the unifier proposition can distributes over addition
    of terms *)
Lemma unifier_distribution : forall x y s,
  unifies_T0 x y s <-> unifier (x + y) s.
Proof.
  intros. split.
  - intros. unfold unifies_T0 in H. unfold unifier.
    rewrite <- H. symmetry. apply subst_sum_distribution.
  - intros. unfold unifies_T0. unfold unifier in H.
    rewrite <- H. apply subst_sum_distribution.
Qed.


(** Lastly let us define a term to be unifiable if there exists a substitution
    that unifies it. *)

(*  Proposition that states when a term is unifiable *)
Definition unifiable (t : term) : Prop :=
  exists s, unifier t s.

Example unifiable_ex1 :
  exists x, unifiable (x + T1).
Proof.
  exists T1. unfold unifiable. unfold unifier.
  exists []. simpl. rewrite sum_x_x. reflexivity.
Qed.

(** * Most General Unifier **)

(** In this subsection we define propositions, lemmas and examples related to
    the most general unifier. *)

(** While the property of a term being unifiable is certainly important, it
    should come as no surprise that not all unifiers are created equal; in fact,
    certain unifiers possess the desirable property of being _more general_ than
    others. For this reason, let us now formally define the concept of a _most
    general unifier_ (mgu): a unifier such that with respect to a given term,
    all other unifiers are instances of it, or in other words, less general than
    it. *)

(** The first step towards establishing the concept of a mgu requires us to
    formalize the notion of a unifier being more general than another. To
    accomplish this goal, let us formulate the definition of a substitution
    composing another one; or in other words, to say that a substitution is more
    general than another one. *)
(**  Proposition of sequential substition application *)
Definition substitution_factor_through (s s' delta : subst) : Prop :=
  forall (x : var), apply_subst (apply_subst (VAR x) s) delta ==
                    apply_subst (VAR x) s' .

(** Definition of a more general unifier *)
Definition more_general_substitution (s s': subst) : Prop :=
  exists delta, substitution_factor_through s s' delta .

(** Now that we have articulated the concept of composing substitutions, let us
    now formulate the definition for a most general unifier. *)

(** Definition of a Most General Unifier (mgu) : A Most General Unifier (MGU) takes in a term and a substitution and tells
    whether or not said substitution is an mgu for the given term. *)
Definition most_general_unifier (t : term) (s : subst) : Prop :=
  unifier t s /\
  forall (s' : subst),
  unifier t s' ->
  more_general_substitution s s'.

(** While this definition of a most general unifier is certainly valid, we can also characterize a unifier 
    by other similar properties. For this reason, let us now define an
    alternative definition called a _reproductive unifier_, and then prove it to
    be equivalent to our definition of a most general unifier. This will make
    our proofs easier to formulate down the road as the task of proving a
    unifier to be reproductive is substantially easier than proving it to be
    most general directly. *)

Definition reproductive_unifier (t : term) (sig : subst) : Prop :=
  unifier t sig /\
  forall (tau : subst) (x : var),
  unifier t tau ->
  apply_subst (apply_subst (VAR x) sig ) tau == apply_subst (VAR x) tau.

(** Lemma to show that a reproductive unifier is a most general unifier.
Since the ultimate goal is to prove that a specific algorithm produces an mgu
then if we could prove it is a reproductive unifier  then we could use this lemma
to arrive at the desired conclusion.
*)

Lemma reproductive_is_mgu : forall (t : term) (u : subst),
  reproductive_unifier t u ->
  most_general_unifier t u.
Proof.
  intros. unfold most_general_unifier. unfold reproductive_unifier in H.
  unfold more_general_substitution . destruct H. split.
 - apply H.
 - intros. specialize (H0 s'). exists s'. unfold substitution_factor_through. intros.  specialize (H0 x).
    specialize (H0 H1). apply H0.
Qed.

(** Lemma to show that if two terms are equivalent then for any subsitution that is an mgu 
of one of the terms, then it is an mgu of the other term as well.
*)

Lemma most_general_unifier_compat : forall  (t t' : term),
  t == t' ->
  forall (sigma: subst),
  most_general_unifier t sigma <-> most_general_unifier t' sigma.
Proof.
intros. split. 
 - intros. unfold most_general_unifier. unfold unifier in H0. unfold unifier in *.
   split. 
   + unfold most_general_unifier in H0. destruct H0. unfold unifier in H0. rewrite H in H0. apply H0.
   + intros. unfold most_general_unifier in H0. destruct H0.
    specialize (H2 s'). unfold unifier in H0. symmetry in H. rewrite H in H1. unfold unifier in H2.
    specialize (H2 H1). apply H2. 
 -  unfold most_general_unifier.  intros. destruct H0 . split. 
   + symmetry in H. unfold unifier in H0.  rewrite H in H0. unfold unifier.  apply H0.
   +  intros. specialize (H1 s'). unfold unifier in H2. rewrite H in H2. unfold unifier in H1. 
      specialize (H1 H2). apply H1. 
Qed.    

(** * Auxilliary Computational Operations and Simplifications *)

(** These functions below will come in handy later during the Lowenheim formula
    proof. They mainly lay the groundwork for providing the computational nuts
    and bolts for Lowenheim's algorithm for finding most general unifiers. *)

(*  alternate defintion of functions related to term operations and evaluations
    that take into consideration more sub-cases *)

(** Function to check if two terms are exaclty identical *)
Fixpoint identical (a b: term) : bool :=
  match a , b with
  | T0, T0 => true
  | T0, _ => false
  | T1 , T1 => true
  | T1 , _ => false
  | VAR x , VAR y => if beq_nat x y then true else false
  | VAR x, _ => false
  | PRODUCT x y, PRODUCT x1 y1 => identical x x1 && identical y y1
  | PRODUCT x y, _ => false
  | SUM x y, SUM x1 y1 => identical x x1 && identical y y1
  | SUM x y, _ => false
  end.


(**  Basic Addition for terms *)
Definition plus_one_step (a b : term) : term :=
  match a, b with
  | T0, T0 => T0
  | T0, T1 => T1
  | T1, T0 => T1
  | T1 , T1 => T0
  | _ , _ => SUM a b
  end.


(**  Basic Multiplication for terms *)
Definition mult_one_step (a b : term) : term :=
  match a, b with
  | T0, T0 => T0
  | T0, T1 => T0
  | T1, T0 => T0
  | T1 , T1 => T1
  | _ , _ => PRODUCT a b
  end.


(**  Function to simplify a term in very apparent and basic ways. They are only simplified if they
    are ground terms. *)
Fixpoint simplify (t : term) : term :=
  match t with
  | T0 => T0
  | T1 => T1
  | VAR x => VAR x 
  | PRODUCT x y => mult_one_step (simplify x) (simplify y)
  | SUM x y => plus_one_step (simplify x) (simplify y)
  end.


(** Some Lemmas follow to prove intuitive facts for the basic multiplication and addition
 of terms, leading up to proving the [simplify_eqv] lemma.

*)

Lemma pos_left_sum_compat : forall (t t1 t2 : term),
  t == t1 -> plus_one_step t1 t2 == plus_one_step t t2.
Proof.
  intros. induction t1.
  - induction t.
    + reflexivity.
    + apply T1_not_equiv_T0 in H. inversion H.
    + induction t2.
      * simpl. rewrite H. rewrite sum_x_x. reflexivity.
      * simpl. rewrite H. rewrite sum_id. reflexivity.
      * simpl. rewrite H. reflexivity.
      * simpl. rewrite H. reflexivity.
      * simpl. rewrite H. reflexivity.
    + induction t2.
      * simpl. rewrite H. rewrite sum_x_x. reflexivity.
      * simpl. rewrite H. rewrite sum_id. reflexivity.
      * simpl. rewrite H. reflexivity.
      * simpl. rewrite H. reflexivity.
      * simpl. rewrite H. reflexivity.
    + induction t2.
      * simpl. rewrite H. rewrite sum_x_x. reflexivity.
      * simpl. rewrite H. rewrite sum_id. reflexivity.
      * simpl. rewrite H. reflexivity.
      * simpl. rewrite H. reflexivity.
      * simpl. rewrite H. reflexivity.
  - induction t.
    + induction t2.
      * simpl. rewrite H. reflexivity.
      * simpl. rewrite H. reflexivity.
      * simpl. rewrite H. reflexivity.
      * simpl. rewrite H. reflexivity.
      * simpl. rewrite H. reflexivity.
    + induction t2.
      * simpl. reflexivity.
      * simpl. reflexivity.
      * simpl. reflexivity.
      * simpl. reflexivity.
      * simpl. reflexivity.
    + induction t2.
      * simpl. rewrite H. rewrite sum_comm. rewrite sum_id. reflexivity.
      * simpl. rewrite H. rewrite sum_x_x. reflexivity.
      * simpl. rewrite H. reflexivity.
      * simpl. rewrite H. reflexivity.
      * simpl. rewrite H. reflexivity.
    + induction t2.
      * simpl. rewrite H. rewrite sum_comm. rewrite sum_id. reflexivity.
      * simpl. rewrite H. rewrite sum_x_x. reflexivity.
      * simpl. rewrite H. reflexivity.
      * simpl. rewrite H. reflexivity.
      * simpl. rewrite H. reflexivity.
    + induction t2.
      * simpl. rewrite H. rewrite sum_comm. rewrite sum_id. reflexivity.
      * simpl. rewrite H. rewrite sum_x_x. reflexivity.
      * simpl. rewrite H. reflexivity.
      * simpl. rewrite H. reflexivity.
      * simpl. rewrite H. reflexivity.
  - induction t.
    + induction t2.
      * simpl. rewrite H. rewrite sum_x_x. rewrite H. reflexivity.
      * simpl. rewrite <- H. rewrite sum_id. reflexivity.
      * simpl. rewrite H. reflexivity.
      * simpl. rewrite H. reflexivity.
      * simpl. rewrite H. reflexivity.
    + induction t2.
      * simpl. rewrite <- H. rewrite sum_comm. rewrite sum_id. reflexivity.
      * simpl. rewrite H. rewrite sum_x_x. reflexivity.
      * simpl. rewrite H. reflexivity.
      * simpl. rewrite H. reflexivity.
      * simpl. rewrite H. reflexivity.
    + induction t2.
      * simpl. rewrite H. reflexivity.
      * simpl. rewrite H. reflexivity.
      * simpl. rewrite H. reflexivity.
      * simpl. rewrite H. reflexivity.
      * simpl. rewrite H. reflexivity.
    + induction t2.
      * simpl. rewrite H. reflexivity.
      * simpl. rewrite H. reflexivity.
      * simpl. rewrite H. reflexivity.
      * simpl. rewrite H. reflexivity.
      * simpl. rewrite H. reflexivity.
    + induction t2.
      * simpl. rewrite H. reflexivity.
      * simpl. rewrite H. reflexivity.
      * simpl. rewrite H. reflexivity.
      * simpl. rewrite H. reflexivity.
      * simpl. rewrite H. reflexivity. 
  - induction t.
    + induction t2.
      * simpl. rewrite <- H. rewrite sum_x_x. reflexivity.
      * simpl. rewrite <- H. rewrite sum_id. reflexivity.
      * simpl. rewrite <- H. reflexivity.
      * simpl. rewrite <- H. reflexivity.
      * simpl. rewrite <- H. reflexivity.
    + induction t2.
      * simpl. rewrite <- H. rewrite sum_comm. rewrite sum_id. reflexivity.
      * simpl. rewrite H. rewrite sum_x_x. reflexivity.
      * simpl. rewrite <- H. reflexivity.
      * simpl. rewrite <- H. reflexivity.
      * simpl. rewrite <- H. reflexivity.
    + induction t2.
      * simpl. rewrite H. reflexivity.
      * simpl. rewrite H. reflexivity.
      * simpl. rewrite H. reflexivity.
      * simpl. rewrite H. reflexivity.
      * simpl. rewrite H. reflexivity.
    + induction t2.
      * simpl. rewrite H. reflexivity.
      * simpl. rewrite H. reflexivity.
      * simpl. rewrite H. reflexivity.
      * simpl. rewrite H. reflexivity.
      * simpl. rewrite H. reflexivity.
    + induction t2.
      * simpl. rewrite H. reflexivity.
      * simpl. rewrite H. reflexivity.
      * simpl. rewrite H. reflexivity.
      * simpl. rewrite H. reflexivity.
      * simpl. rewrite H. reflexivity.
 - induction t.
    + induction t2.
      * simpl. rewrite <- H. rewrite sum_x_x. reflexivity.
      * simpl. rewrite <- H. rewrite sum_id. reflexivity.
      * simpl. rewrite <- H. reflexivity.
      * simpl. rewrite <- H. reflexivity.
      * simpl. rewrite <- H. reflexivity.
    + induction t2.
      * simpl. rewrite <- H. rewrite sum_comm. rewrite sum_id. reflexivity.
      * simpl. rewrite H. rewrite sum_x_x. reflexivity.
      * simpl. rewrite <- H. reflexivity.
      * simpl. rewrite <- H. reflexivity.
      * simpl. rewrite <- H. reflexivity.
    + induction t2.
      * simpl. rewrite H. reflexivity.
      * simpl. rewrite H. reflexivity.
      * simpl. rewrite H. reflexivity.
      * simpl. rewrite H. reflexivity.
      * simpl. rewrite H. reflexivity.
    + induction t2.
      * simpl. rewrite H. reflexivity.
      * simpl. rewrite H. reflexivity.
      * simpl. rewrite H. reflexivity.
      * simpl. rewrite H. reflexivity.
      * simpl. rewrite H. reflexivity.
    + induction t2.
      * simpl. rewrite H. reflexivity.
      * simpl. rewrite H. reflexivity.
      * simpl. rewrite H. reflexivity.
      * simpl. rewrite H. reflexivity.
      * simpl. rewrite H. reflexivity.
Qed.

Lemma pos_right_sum_compat : forall  (t t1 t2 : term),
     t == t2 -> plus_one_step t1 t2 == plus_one_step t1 t. 
Proof.
intros. induction t1.
  - induction t.
    + induction t2. 
      * simpl. reflexivity.
      * simpl. rewrite H. reflexivity.
      * simpl. rewrite H. rewrite sum_x_x. apply H.
      * simpl. rewrite <- H. rewrite sum_x_x. reflexivity.
      * simpl. rewrite <- H. rewrite sum_x_x. reflexivity.
    + induction t2.
      * simpl. rewrite H. reflexivity.
      * simpl. reflexivity.
      * simpl. rewrite H. rewrite sum_id. reflexivity.
      * simpl. rewrite H. rewrite sum_id. reflexivity.
      * simpl. rewrite <- H. rewrite sum_id. reflexivity.
    + induction t2.
      * simpl. rewrite H. rewrite sum_x_x. reflexivity.
      * simpl. rewrite H. rewrite sum_id. reflexivity.
      * simpl. rewrite H. rewrite sum_id. reflexivity.
      * simpl. rewrite H. rewrite sum_id. reflexivity.
      * simpl. rewrite <- H. rewrite sum_id. reflexivity.
    + induction t2.
      * simpl. rewrite H. rewrite sum_x_x. reflexivity.
      * simpl. rewrite H. rewrite sum_id. reflexivity.
      * simpl. rewrite H. rewrite sum_id. reflexivity.
      * simpl. rewrite H. rewrite sum_id. reflexivity.
      * simpl. rewrite <- H. rewrite sum_id. reflexivity.
    + induction t2.
      * simpl. rewrite H. rewrite sum_x_x. reflexivity.
      * simpl. rewrite H. rewrite sum_id. reflexivity.
      * simpl. rewrite H. rewrite sum_id. reflexivity.
      * simpl. rewrite H. rewrite sum_id. reflexivity.
      * simpl. rewrite <- H. rewrite sum_id. reflexivity.
  - induction t.
    + induction t2. 
      * simpl. reflexivity.
      * simpl. rewrite H. reflexivity.
      * simpl. rewrite <- H. rewrite sum_comm. rewrite sum_id. reflexivity.
      * simpl. rewrite <- H. rewrite sum_comm. rewrite sum_id. reflexivity.
      * simpl. rewrite <- H. rewrite sum_comm. rewrite sum_id. reflexivity.
    + induction t2.
      * simpl. rewrite H. reflexivity.
      * simpl. reflexivity.
      * simpl. rewrite H. rewrite sum_x_x. reflexivity.
      * simpl. rewrite H. rewrite sum_x_x. reflexivity.
      * simpl. rewrite <- H. rewrite sum_x_x. reflexivity.
    + induction t2.
      * simpl. rewrite H. rewrite sum_comm. rewrite sum_id. reflexivity.
      * simpl. rewrite H. rewrite sum_x_x. reflexivity.
      * simpl. rewrite H. reflexivity.
      * simpl. rewrite H. reflexivity.
      * simpl. rewrite <- H. reflexivity.
    + induction t2.
      * simpl. rewrite H. rewrite sum_comm. rewrite sum_id. reflexivity.
      * simpl. rewrite H. rewrite sum_x_x. reflexivity.
      * simpl. rewrite H. reflexivity.
      * simpl. rewrite H. reflexivity.
      * simpl. rewrite <- H. reflexivity.
    + induction t2.
      * simpl. rewrite H. rewrite sum_comm. rewrite sum_id. reflexivity.
      * simpl. rewrite H. rewrite sum_x_x. reflexivity.
      * simpl. rewrite H. reflexivity.
      * simpl. rewrite H. reflexivity.
      * simpl. rewrite <- H. reflexivity.
  - induction t.
    + induction t2. 
      * simpl. reflexivity.
      * simpl. rewrite H. reflexivity.
      * simpl. rewrite <- H. reflexivity.
      * simpl. rewrite <- H. reflexivity.
      * simpl. rewrite <- H. reflexivity.
    + induction t2.
      * simpl. rewrite H. reflexivity.
      * simpl. reflexivity.
      * simpl. rewrite H. reflexivity.
      * simpl. rewrite H. reflexivity.
      * simpl. rewrite <- H. reflexivity.
    + induction t2.
      * simpl. rewrite H. reflexivity.
      * simpl. rewrite H. reflexivity.
      * simpl. rewrite H. reflexivity.
      * simpl. rewrite H. reflexivity.
      * simpl. rewrite <- H. reflexivity.
    + induction t2.
      * simpl. rewrite H. reflexivity.
      * simpl. rewrite H. reflexivity.
      * simpl. rewrite H. reflexivity.
      * simpl. rewrite H. reflexivity.
      * simpl. rewrite <- H. reflexivity.
    + induction t2.
      * simpl. rewrite H. reflexivity.
      * simpl. rewrite H. reflexivity.
      * simpl. rewrite H. reflexivity.
      * simpl. rewrite H. reflexivity.
      * simpl. rewrite <- H. reflexivity.
  - induction t.
    + induction t2. 
      * simpl. reflexivity.
      * simpl. rewrite H. reflexivity.
      * simpl. rewrite <- H. reflexivity.
      * simpl. rewrite <- H. reflexivity.
      * simpl. rewrite <- H. reflexivity.
    + induction t2.
      * simpl. rewrite H. reflexivity.
      * simpl. reflexivity.
      * simpl. rewrite H. reflexivity.
      * simpl. rewrite H. reflexivity.
      * simpl. rewrite <- H. reflexivity.
    + induction t2.
      * simpl. rewrite H. reflexivity.
      * simpl. rewrite H. reflexivity.
      * simpl. rewrite H. reflexivity.
      * simpl. rewrite H. reflexivity.
      * simpl. rewrite <- H. reflexivity.
    + induction t2.
      * simpl. rewrite H. reflexivity.
      * simpl. rewrite H. reflexivity.
      * simpl. rewrite H. reflexivity.
      * simpl. rewrite H. reflexivity.
      * simpl. rewrite <- H. reflexivity.
    + induction t2.
      * simpl. rewrite H. reflexivity.
      * simpl. rewrite H. reflexivity.
      * simpl. rewrite H. reflexivity.
      * simpl. rewrite H. reflexivity.
      * simpl. rewrite <- H. reflexivity.
  - induction t.
    + induction t2. 
      * simpl. reflexivity.
      * simpl. rewrite H. reflexivity.
      * simpl. rewrite <- H. reflexivity.
      * simpl. rewrite <- H. reflexivity.
      * simpl. rewrite <- H. reflexivity.
    + induction t2.
      * simpl. rewrite H. reflexivity.
      * simpl. reflexivity.
      * simpl. rewrite H. reflexivity.
      * simpl. rewrite H. reflexivity.
      * simpl. rewrite <- H. reflexivity.
    + induction t2.
      * simpl. rewrite H. reflexivity.
      * simpl. rewrite H. reflexivity.
      * simpl. rewrite H. reflexivity.
      * simpl. rewrite H. reflexivity.
      * simpl. rewrite <- H. reflexivity.
    + induction t2.
      * simpl. rewrite H. reflexivity.
      * simpl. rewrite H. reflexivity.
      * simpl. rewrite H. reflexivity.
      * simpl. rewrite H. reflexivity.
      * simpl. rewrite <- H. reflexivity.
    + induction t2.
      * simpl. rewrite H. reflexivity.
      * simpl. rewrite H. reflexivity.
      * simpl. rewrite H. reflexivity.
      * simpl. rewrite H. reflexivity.
      * simpl. rewrite <- H. reflexivity.
Qed.

Lemma pos_left_mul_compat : forall  (t t1 t2 : term),
     t == t1 -> mult_one_step t1 t2 == mult_one_step t t2. 
Proof.
  intros. induction t1.
  - induction t.
    + reflexivity.
    + apply T1_not_equiv_T0 in H. inversion H.
    + induction t2.
      * simpl. rewrite H. rewrite mul_x_x. reflexivity.
      * simpl. rewrite H. rewrite mul_T0_x. reflexivity.
      * simpl. rewrite H. reflexivity.
      * simpl. rewrite H. reflexivity.
      * simpl. rewrite H. reflexivity.
    + induction t2.
      * simpl. rewrite H. rewrite mul_x_x. reflexivity.
      * simpl. rewrite H. rewrite mul_T0_x. reflexivity.
      * simpl. rewrite H. reflexivity.
      * simpl. rewrite H. reflexivity.
      * simpl. rewrite H. reflexivity.
    + induction t2.
      * simpl. rewrite H. rewrite mul_x_x. reflexivity.
      * simpl. rewrite H. rewrite mul_T0_x. reflexivity.
      * simpl. rewrite H. reflexivity.
      * simpl. rewrite H. reflexivity.
      * simpl. rewrite H. reflexivity.
  - induction t.
    + induction t2.
      * simpl. rewrite H. reflexivity.
      * simpl. rewrite H. reflexivity.
      * simpl. rewrite H. reflexivity.
      * simpl. rewrite H. reflexivity.
      * simpl. rewrite H. reflexivity.
    + induction t2.
      * simpl. reflexivity.
      * simpl. reflexivity.
      * simpl. reflexivity.
      * simpl. reflexivity.
      * simpl. reflexivity.
    + induction t2.
      * simpl. rewrite H. rewrite mul_comm. rewrite mul_T0_x. reflexivity.
      * simpl. rewrite H. rewrite mul_x_x. reflexivity.
      * simpl. rewrite H. reflexivity.
      * simpl. rewrite H. reflexivity.
      * simpl. rewrite H. reflexivity.
    + induction t2.
      * simpl. rewrite H. rewrite mul_comm. rewrite mul_T0_x. reflexivity.
      * simpl. rewrite H. rewrite mul_x_x. reflexivity.
      * simpl. rewrite H. reflexivity.
      * simpl. rewrite H. reflexivity.
      * simpl. rewrite H. reflexivity.
    + induction t2.
      * simpl. rewrite H. rewrite mul_comm. rewrite mul_T0_x. reflexivity.
      * simpl. rewrite H. rewrite mul_x_x. reflexivity.
      * simpl. rewrite H. reflexivity.
      * simpl. rewrite H. reflexivity.
      * simpl. rewrite H. reflexivity.
  - induction t.
    + induction t2.
      * simpl. rewrite H. rewrite mul_x_x. reflexivity.
      * simpl. rewrite <- H. rewrite mul_T0_x. reflexivity.
      * simpl. rewrite H. reflexivity.
      * simpl. rewrite H. reflexivity.
      * simpl. rewrite H. reflexivity.
    + induction t2.
      * simpl. rewrite <- H. rewrite mul_comm. rewrite mul_T0_x. reflexivity.
      * simpl. rewrite H. rewrite mul_x_x. reflexivity.
      * simpl. rewrite H. reflexivity.
      * simpl. rewrite H. reflexivity.
      * simpl. rewrite H. reflexivity.
    + induction t2.
      * simpl. rewrite H. reflexivity.
      * simpl. rewrite H. reflexivity.
      * simpl. rewrite H. reflexivity.
      * simpl. rewrite H. reflexivity.
      * simpl. rewrite H. reflexivity.
    + induction t2.
      * simpl. rewrite H. reflexivity.
      * simpl. rewrite H. reflexivity.
      * simpl. rewrite H. reflexivity.
      * simpl. rewrite H. reflexivity.
      * simpl. rewrite H. reflexivity.
    + induction t2.
      * simpl. rewrite H. reflexivity.
      * simpl. rewrite H. reflexivity.
      * simpl. rewrite H. reflexivity.
      * simpl. rewrite H. reflexivity.
      * simpl. rewrite H. reflexivity. 
  - induction t.
    + induction t2.
      * simpl. rewrite <- H. rewrite mul_x_x. reflexivity.
      * simpl. rewrite <- H. rewrite mul_T0_x. reflexivity.
      * simpl. rewrite <- H. reflexivity.
      * simpl. rewrite <- H. reflexivity.
      * simpl. rewrite <- H. reflexivity.
    + induction t2.
      * simpl. rewrite <- H. rewrite mul_comm. rewrite mul_T0_x. reflexivity.
      * simpl. rewrite H. rewrite mul_x_x. reflexivity.
      * simpl. rewrite <- H. reflexivity.
      * simpl. rewrite <- H. reflexivity.
      * simpl. rewrite <- H. reflexivity.
    + induction t2.
      * simpl. rewrite H. reflexivity.
      * simpl. rewrite H. reflexivity.
      * simpl. rewrite H. reflexivity.
      * simpl. rewrite H. reflexivity.
      * simpl. rewrite H. reflexivity.
    + induction t2.
      * simpl. rewrite H. reflexivity.
      * simpl. rewrite H. reflexivity.
      * simpl. rewrite H. reflexivity.
      * simpl. rewrite H. reflexivity.
      * simpl. rewrite H. reflexivity.
    + induction t2.
      * simpl. rewrite H. reflexivity.
      * simpl. rewrite H. reflexivity.
      * simpl. rewrite H. reflexivity.
      * simpl. rewrite H. reflexivity.
      * simpl. rewrite H. reflexivity.
  - induction t.
    + induction t2.
      * simpl. rewrite <- H. rewrite mul_x_x. reflexivity.
      * simpl. rewrite <- H. rewrite mul_T0_x. reflexivity.
      * simpl. rewrite <- H. reflexivity.
      * simpl. rewrite <- H. reflexivity.
      * simpl. rewrite <- H. reflexivity.
    + induction t2.
      * simpl. rewrite <- H. rewrite mul_comm. rewrite mul_T0_x. reflexivity.
      * simpl. rewrite H. rewrite mul_x_x. reflexivity.
      * simpl. rewrite <- H. reflexivity.
      * simpl. rewrite <- H. reflexivity.
      * simpl. rewrite <- H. reflexivity.
    + induction t2.
      * simpl. rewrite H. reflexivity.
      * simpl. rewrite H. reflexivity.
      * simpl. rewrite H. reflexivity.
      * simpl. rewrite H. reflexivity.
      * simpl. rewrite H. reflexivity.
    + induction t2.
      * simpl. rewrite H. reflexivity.
      * simpl. rewrite H. reflexivity.
      * simpl. rewrite H. reflexivity.
      * simpl. rewrite H. reflexivity.
      * simpl. rewrite H. reflexivity.
    + induction t2.
      * simpl. rewrite H. reflexivity.
      * simpl. rewrite H. reflexivity.
      * simpl. rewrite H. reflexivity.
      * simpl. rewrite H. reflexivity.
      * simpl. rewrite H. reflexivity.
Qed.

Lemma pos_right_mul_compat : forall  (t t1 t2 : term),
     t == t2 -> mult_one_step t1 t2 == mult_one_step t1 t. 
Proof.
intros. induction t1.
  - induction t.
    + induction t2. 
      * simpl. reflexivity.
      * simpl. rewrite H. reflexivity.
      * simpl. rewrite H. rewrite mul_x_x. reflexivity.
      * simpl. rewrite <- H. rewrite mul_x_x. reflexivity.
      * simpl. rewrite <- H. rewrite mul_x_x. reflexivity.
    + induction t2.
      * simpl. reflexivity.
      * simpl. reflexivity.
      * simpl. rewrite mul_T0_x. reflexivity.
      * simpl. rewrite mul_T0_x. reflexivity.
      * simpl. rewrite mul_T0_x. reflexivity.
    + induction t2.
      * simpl. rewrite mul_T0_x. reflexivity.
      * simpl. rewrite mul_T0_x. reflexivity.
      * simpl. rewrite mul_T0_x. rewrite mul_T0_x. reflexivity.
      * simpl. rewrite mul_T0_x. rewrite mul_T0_x. reflexivity.
      * simpl. rewrite mul_T0_x. rewrite mul_T0_x. reflexivity.
    + induction t2.
      * simpl. rewrite mul_T0_x. reflexivity.
      * simpl. rewrite mul_T0_x. reflexivity.
      * simpl. rewrite mul_T0_x. rewrite mul_T0_x. reflexivity.
      * simpl. rewrite mul_T0_x. rewrite mul_T0_x. reflexivity.
      * simpl. rewrite mul_T0_x. rewrite mul_T0_x. reflexivity.
    + induction t2.
      * simpl. rewrite mul_T0_x. reflexivity.
      * simpl. rewrite mul_T0_x. reflexivity.
      * simpl. rewrite mul_T0_x. rewrite mul_T0_x. reflexivity.
      * simpl. rewrite mul_T0_x. rewrite mul_T0_x. reflexivity.
      * simpl. rewrite mul_T0_x. rewrite mul_T0_x. reflexivity.
  - induction t.
    + induction t2. 
      * simpl. reflexivity.
      * simpl. rewrite H. reflexivity.
      * simpl. rewrite <- H. rewrite mul_comm. rewrite mul_T0_x. reflexivity.
      * simpl. rewrite <- H. rewrite mul_comm. rewrite mul_T0_x. reflexivity.
      * simpl. rewrite <- H. rewrite mul_comm. rewrite mul_T0_x. reflexivity.
    + induction t2.
      * simpl. rewrite H. reflexivity.
      * simpl. reflexivity.
      * simpl. rewrite H. rewrite mul_x_x. reflexivity.
      * simpl. rewrite H. rewrite mul_x_x. reflexivity.
      * simpl. rewrite <- H. rewrite mul_x_x. reflexivity.
    + induction t2.
      * simpl. rewrite H. rewrite mul_comm. rewrite mul_T0_x. reflexivity.
      * simpl. rewrite H. rewrite mul_x_x. reflexivity.
      * simpl. rewrite H. reflexivity.
      * simpl. rewrite H. reflexivity.
      * simpl. rewrite <- H. reflexivity.
    + induction t2.
      * simpl. rewrite H. rewrite mul_comm. rewrite mul_T0_x. reflexivity.
      * simpl. rewrite H. rewrite mul_x_x. reflexivity.
      * simpl. rewrite H. reflexivity.
      * simpl. rewrite H. reflexivity.
      * simpl. rewrite <- H. reflexivity.
    + induction t2.
      * simpl. rewrite H. rewrite mul_comm. rewrite mul_T0_x. reflexivity.
      * simpl. rewrite H. rewrite mul_x_x. reflexivity.
      * simpl. rewrite H. reflexivity.
      * simpl. rewrite H. reflexivity.
      * simpl. rewrite <- H. reflexivity.
  - induction t.
    + induction t2. 
      * simpl. reflexivity.
      * simpl. rewrite H. reflexivity.
      * simpl. rewrite <- H. reflexivity.
      * simpl. rewrite <- H. reflexivity.
      * simpl. rewrite <- H. reflexivity.
    + induction t2.
      * simpl. rewrite H. reflexivity.
      * simpl. reflexivity.
      * simpl. rewrite H. reflexivity.
      * simpl. rewrite H. reflexivity.
      * simpl. rewrite <- H. reflexivity.
    + induction t2.
      * simpl. rewrite H. reflexivity.
      * simpl. rewrite H. reflexivity.
      * simpl. rewrite H. reflexivity.
      * simpl. rewrite H. reflexivity.
      * simpl. rewrite <- H. reflexivity.
    + induction t2.
      * simpl. rewrite H. reflexivity.
      * simpl. rewrite H. reflexivity.
      * simpl. rewrite H. reflexivity.
      * simpl. rewrite H. reflexivity.
      * simpl. rewrite <- H. reflexivity.
    + induction t2.
      * simpl. rewrite H. reflexivity.
      * simpl. rewrite H. reflexivity.
      * simpl. rewrite H. reflexivity.
      * simpl. rewrite H. reflexivity.
      * simpl. rewrite <- H. reflexivity.
  - induction t.
    + induction t2. 
      * simpl. reflexivity.
      * simpl. rewrite H. reflexivity.
      * simpl. rewrite <- H. reflexivity.
      * simpl. rewrite <- H. reflexivity.
      * simpl. rewrite <- H. reflexivity.
    + induction t2.
      * simpl. rewrite H. reflexivity.
      * simpl. reflexivity.
      * simpl. rewrite H. reflexivity.
      * simpl. rewrite H. reflexivity.
      * simpl. rewrite <- H. reflexivity.
    + induction t2.
      * simpl. rewrite H. reflexivity.
      * simpl. rewrite H. reflexivity.
      * simpl. rewrite H. reflexivity.
      * simpl. rewrite H. reflexivity.
      * simpl. rewrite <- H. reflexivity.
    + induction t2.
      * simpl. rewrite H. reflexivity.
      * simpl. rewrite H. reflexivity.
      * simpl. rewrite H. reflexivity.
      * simpl. rewrite H. reflexivity.
      * simpl. rewrite <- H. reflexivity.
    + induction t2.
      * simpl. rewrite H. reflexivity.
      * simpl. rewrite H. reflexivity.
      * simpl. rewrite H. reflexivity.
      * simpl. rewrite H. reflexivity.
      * simpl. rewrite <- H. reflexivity.
  - induction t.
    + induction t2. 
      * simpl. reflexivity.
      * simpl. rewrite H. reflexivity.
      * simpl. rewrite <- H. reflexivity.
      * simpl. rewrite <- H. reflexivity.
      * simpl. rewrite <- H. reflexivity.
    + induction t2.
      * simpl. rewrite H. reflexivity.
      * simpl. reflexivity.
      * simpl. rewrite H. reflexivity.
      * simpl. rewrite H. reflexivity.
      * simpl. rewrite <- H. reflexivity.
    + induction t2.
      * simpl. rewrite H. reflexivity.
      * simpl. rewrite H. reflexivity.
      * simpl. rewrite H. reflexivity.
      * simpl. rewrite H. reflexivity.
      * simpl. rewrite <- H. reflexivity.
    + induction t2.
      * simpl. rewrite H. reflexivity.
      * simpl. rewrite H. reflexivity.
      * simpl. rewrite H. reflexivity.
      * simpl. rewrite H. reflexivity.
      * simpl. rewrite <- H. reflexivity.
    + induction t2.
      * simpl. rewrite H. reflexivity.
      * simpl. rewrite H. reflexivity.
      * simpl. rewrite H. reflexivity.
      * simpl. rewrite H. reflexivity.
      * simpl. rewrite <- H. reflexivity.
Qed.

(** Being able to simplify a term can be a usefool tool. Being able to use the
    simplified version of the term as the equivalent version of the original
    term can also be useful since many of our functions simplify the term first.
    *)

Lemma simplify_eqv : forall (t : term),
  simplify t == t.
Proof.
  intros. induction t.
  - simpl. reflexivity.
  - simpl. reflexivity.
  - simpl. reflexivity.
  - simpl. pose proof pos_left_sum_compat.
    specialize (H t1 (simplify t1) (simplify t2)).
    symmetry in IHt1. specialize (H IHt1). rewrite H.
    pose proof pos_right_sum_compat. specialize (H0 (simplify t2) t1 t2).
    specialize (H0 IHt2). symmetry in H0. rewrite H0.
    induction t1.
    + induction t2.
      * simpl. rewrite sum_x_x. reflexivity.
      * simpl. rewrite sum_id. reflexivity.
      * simpl. reflexivity.
      * simpl. reflexivity.
      * simpl. reflexivity.
    + induction t2.
      * simpl. rewrite sum_id_sym. reflexivity.
      * simpl. rewrite sum_x_x. reflexivity.  
      * simpl. reflexivity.
      * simpl. reflexivity.
      * simpl. reflexivity.  
    + simpl. reflexivity.
    + simpl. reflexivity.
    + simpl. reflexivity.
  - simpl. pose proof pos_left_mul_compat.
    specialize (H t1 (simplify t1) (simplify t2)).
    symmetry in IHt1. specialize (H IHt1). rewrite H.
    pose proof pos_right_mul_compat. specialize (H0 (simplify t2) t1 t2).
    specialize (H0 IHt2). symmetry in H0. rewrite H0.
    induction t1.
    + induction t2.
      * simpl. rewrite mul_x_x. reflexivity.
      * simpl. rewrite mul_T0_x.  reflexivity.
      * simpl. reflexivity.
      * simpl. reflexivity.
      * simpl. reflexivity.
    + induction t2.
      * simpl. rewrite mul_T0_x_sym. reflexivity.
      * simpl. rewrite mul_x_x. reflexivity.  
      * simpl. reflexivity.
      * simpl. reflexivity.
      * simpl. reflexivity.  
    + simpl. reflexivity.
    + simpl. reflexivity.    + simpl. reflexivity.
Qed.


(** An intuitive lemma that states when a term is equivalent to T0 and it is also 
a ground term then simplifying it gives a term exactly equal to T0. This intitutively follows
from the fact that since _t_ is a ground term then all its terms are either T0 or T1 and since 
it is equivalent to T0, simplifying it will also give a single final ground term T0. 
*)

Lemma simplify_eq_T0 :
 forall (t : term),
 t == T0 /\ (is_ground_term t) = true ->
 (simplify t) = T0.
Proof. 
 intros. destruct H. induction t.
  - reflexivity. 
  - simpl in H.  apply T1_not_equiv_T0 in H. destruct H. 
  - unfold simplify.  simpl in H0. inversion H0.
  - simpl. simpl in H0. apply andb_prop in H0. destruct H0.
Admitted. <|MERGE_RESOLUTION|>--- conflicted
+++ resolved
@@ -574,14 +574,8 @@
 Definition subst_is_id_subst (t : term) (s : subst) : Prop :=
   apply_subst t s == t.
 
-<<<<<<< HEAD
-(**
-  
-**)
-=======
 (** Given we now have definitions for substitutions, we should now introduce the idea of a 
     substitution composing another one *)
->>>>>>> c0f759be
 
 Fixpoint subst_compose (s s' : subst) : subst :=
   match s' with
@@ -589,8 +583,6 @@
     | (x, t) :: s'' => (x, apply_subst t s) :: (subst_compose s s'')
   end.
 
-<<<<<<< HEAD
-=======
 (* Defining the domain of a substituion, namely the list of variables for which
 the substitution has a mapping (replacement). Essentially this acts as a list of all the first
 parts of the replacement.
@@ -599,7 +591,6 @@
 Definition subst_domain (sig : subst) : list var :=
  map (fun r => (fst r)) sig.
 
-
 (* Defining a sub list. If an element is a member of a list,
 it is then a member of the other list as well. 
 *)
@@ -607,7 +598,6 @@
 Definition sub_dmn_list (l1 : list var) (l2 : list var) : Prop :=
  forall (x : var), In x l1 -> In x l2.
 
->>>>>>> c0f759be
 (** ** Lemmas **)
 
 (** Having now outlined the functionality of a subsitution, let us now begin to
