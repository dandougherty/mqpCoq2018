--- conflicted
+++ resolved
@@ -746,44 +746,21 @@
   - simpl. rewrite IHt1. rewrite IHt2. reflexivity.
 Qed.
 
-<<<<<<< HEAD
 
 (** This is a lemma that states that sequentially applying two substitutions on
     a term produces the same term as applying the composed subtitutions on the
     term. *)
-=======
-(** A lemma that states that sequentially applying two substitutions on a term produces the
-same term as applyin the composed subtitutions on the term.
-*)
->>>>>>> 7e95e157
 
 Lemma subst_compose_eqv :
  forall (t : term) (sig1 : subst) (sig2 : subst),
   (apply_subst t (subst_compose sig1 sig2)) == (apply_subst (apply_subst t sig2) sig1).
 Proof.
   intros. induction t.
-<<<<<<< HEAD
   - simpl. reflexivity.
   - simpl. reflexivity.
   - simpl. induction sig2.
     + simpl. reflexivity.
     + simpl. induction sig1.
-=======
-  {
-    simpl. reflexivity.
-  }
-  {
-    simpl. reflexivity.
-  }
-  {
-    simpl. induction sig2.
-    {
-      simpl. reflexivity.
-    }
-    {
-      simpl. destruct beq_nat.
-      {
->>>>>>> 7e95e157
 Admitted.
 
 (** An intuitive thing to prove for ground terms is that they cannot be modified
@@ -1077,12 +1054,8 @@
     accomplish this goal, let us formulate the definition of a substitution
     composing another one; or in other words, to say that a substitution is more
     general than another one. *)
-<<<<<<< HEAD
 
 (** This is a proposition of sequential substition application. *)
-=======
-(**  Proposition of sequential substition application *)
->>>>>>> 7e95e157
 Definition substitution_factor_through (s s' delta : subst) : Prop :=
   forall (x : var), apply_subst (apply_subst (VAR x) s) delta ==
                     apply_subst (VAR x) s' .
