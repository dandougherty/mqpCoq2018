(***
  Boolean Unification Type Declarations.
  Authors:
    Joseph St. Pierre
    Spyridon Antonatos
***)

(*** Required Libraries ***)
Require Import Bool.
Require Import Omega.
Require Import EqNat.
Require Import List.
Require Import Setoid.
Import ListNotations.

(** * Introduction **)

(** In order for any proofs to be constructed in Coq, we need to formally define
    the logic and data across which said proofs will operate. Since the heart of
    our analysis is concerned with the unification of Boolean equations, it
    stands to reason that we should articulate precisely how algebra functions
    with respect to Boolean rings. To attain this, we shall formalize what an
    equation looks like, how it can be composed inductively, and also how
    substitutions behave when applied to equations. *)

(** * Terms **)

(** ** Definitions **)

(** We shall now begin describing the rules of Boolean arithmetic as well as the
    nature of Boolean equations. For simplicity's sake, from now on we shall be
    referring to equations as terms. *)

(*  Define a variable to be a natural number *)
Definition var := nat.

Definition var_eq_dec := Nat.eq_dec.

(** A _term_, as has already been previously described, is now inductively
    declared to hold either a constant value, a single variable, a sum of terms,
    or a product of terms. *)

Inductive term: Type :=
  | T0  : term
  | T1  : term
  | VAR  : var -> term
  | SUM : term -> term -> term
  | PRODUCT : term -> term -> term.

(** For convenience's sake, we define some shorthanded notation for readability.
    *)

Implicit Types x y z : term.
Implicit Types n m : var.

Notation "x + y" := (SUM x y) (at level 50, left associativity).
Notation "x * y" := (PRODUCT x y) (at level 40, left associativity).

(** ** Axioms *)

(** Now that we have informed Coq on the nature of what a term is, it is now
    time to propose a set of axioms that will articulate exactly how algebra
    behaves across Boolean rings. This is a requirement since the very act of
    unifying an equation is intimately related to solving it algebraically. Each
    of the axioms proposed below describe the rules of Boolean algebra precisely
    and in an unambiguous manner. None of these should come as a surprise to the
    reader; however, if one is not familiar with this form of logic, the rules
    regarding the summation and multiplication of identical terms might pose as
    a source of confusion.

    For reasons of keeping Coq's internal logic consistent, we roll our own
    custom equivalence relation as opposed to simply using "=". This will
    provide a surefire way to avoid any odd errors from later cropping up in our
    proofs. Of course, by doing this we introduce some implications that we will
    need to address later. *)

Parameter eqv : term -> term -> Prop.

(**  Here we introduce some special notation for term equivalence *)

Infix " == " := eqv (at level 70).

(** Below is the set of fundamental axioms concerning the equivalence " == " relation. 
    They form the boolean ring (or system) on which Lowenheim's formula and proof are developed.

    Most of these axioms will appear familiar to anyone; however, certain ones such as the 
    summation of two identical terms are true only across Boolean rings and as such might 
    appear strange at first glance.
*)

Axiom sum_comm : forall x y, x + y == y + x.

Axiom sum_assoc : forall x y z, (x + y) + z == x + (y + z).

Axiom sum_id : forall x, T0 + x == x. 

(**  Across boolean rings, the summation of two terms will always be 0 because there
     are only two elements in the ring: 0 and 1. For this reason, the mapping of 1 + 1 has
     nowhere else to go besides 0. *)

Axiom sum_x_x : forall x, x + x == T0.

Axiom mul_comm : forall x y, x * y == y * x.

Axiom mul_assoc : forall x y z, (x * y) * z == x * (y * z).

(**  Across bollean rings, the multiplication of two identical terms will always be 
     the same as just having one instance of said term. This is because 0 * 0 = 0 and
     1 * 1 = 1 as one would expect normally. *)

Axiom mul_x_x : forall x, x * x == x.

Axiom mul_T0_x : forall x, T0 * x == T0.

Axiom mul_id : forall x, T1 * x == x.

Axiom distr : forall x y z, x * (y + z) == (x * y) + (x * z).

(** Any axioms beyond this point of the development are not considered part of
the 'fundamental axiom system',but they still need to exist for the development and proofs 
to hold. *)

(*  Across all equations, adding an expression to both sides does not
   break the equivalence of the relation *)
Axiom term_sum_symmetric :
  forall x y z, x == y <-> x + z == y + z.

Axiom refl_comm :
  forall t1 t2, t1 == t2 -> t2 == t1.

Axiom T1_not_equiv_T0 :
  ~(T1 == T0).

Hint Resolve sum_comm sum_assoc sum_x_x sum_id distr
             mul_comm mul_assoc mul_x_x mul_T0_x mul_id.

(** Now that the core axioms have been taken care of, we need to handle the
    implications posed by our custom equivalence relation. Below we inform Coq
    of the behavior of our equivalence relation with respect to reflexivity, symmetry, and 
    transitivity in order to allow for rewrites during the construction of proofs operating across our
    new equivalence relation. *)

(*  Mundane coq magic for custom equivalence relation *)
Axiom eqv_ref : Reflexive eqv.
Axiom eqv_sym : Symmetric eqv.
Axiom eqv_trans : Transitive eqv.

Add Parametric Relation : term eqv
  reflexivity proved by @eqv_ref
  symmetry proved by @eqv_sym
  transitivity proved by @eqv_trans
  as eq_set_rel.

Axiom SUM_compat :
  forall x x', x == x' ->
  forall y y', y == y' ->
    (x + y) == (x' + y').

Axiom PRODUCT_compat :
  forall x x', x == x' ->
  forall y y', y == y' ->
    (x * y) == (x' * y').

Add Parametric Morphism : SUM with
  signature eqv ==> eqv ==> eqv as SUM_mor.
Proof.
exact SUM_compat.
Qed.

Add Parametric Morphism : PRODUCT with
  signature eqv ==> eqv ==> eqv as PRODUCT_mor.
Proof.
exact PRODUCT_compat.
Qed.

Hint Resolve eqv_ref eqv_sym eqv_trans SUM_compat PRODUCT_compat.

(** ** Lemmas **)

(** Since Coq now understands the basics of Boolean algebra, it serves as a good
    exercise for us to generate some further rules using Coq's proving systems.
    By doing this, not only do we gain some additional tools that will become
    handy later down the road, but we also test whether our axioms are behaving
    as we would like them to. *)

(*  Lemma for a sub-case of term multiplication. *)
Lemma mul_x_x_plus_T1 :
  forall x, x * (x + T1) == T0.
Proof.
  intros. rewrite distr. rewrite mul_x_x. rewrite mul_comm.
  rewrite mul_id. apply sum_x_x.
Qed.

(*  Lemma to convert term equivalence to equivalence between their
    addition and ground term T0, and vice-versa. *)
Lemma x_equal_y_x_plus_y :
  forall x y, x == y <-> x + y == T0.
Proof.
  intros. split.
  - intros. rewrite H. rewrite sum_x_x. reflexivity.
  - intros. rewrite term_sum_symmetric with (y := y) (z := y). rewrite sum_x_x.
    apply H.
Qed.

Hint Resolve mul_x_x_plus_T1 x_equal_y_x_plus_y.

(** These lemmas just serve to make certain rewrites regarding the core axioms
    less tedious to write. While one could certainly argue that they should be
    formulated as axioms and not lemmas due to their triviality, being pedantic
    is a good exercise. *)

(*  Lemma for identity addition between term and ground term T0 *)
Lemma sum_id_sym :
  forall x, x + T0 == x.
Proof.
  intros. rewrite sum_comm. apply sum_id.
Qed.

(*  Lemma for identity multiplication between term and ground term T1 *)
Lemma mul_id_sym :
  forall x, x * T1 == x.
Proof.
  intros. rewrite mul_comm. apply mul_id.
Qed.

(*  Lemma for multiplication between term and ground term T0 *)
Lemma mul_T0_x_sym :
  forall x, x * T0 == T0.
Proof.
  intros. rewrite mul_comm. apply mul_T0_x.
Qed.

Lemma sum_assoc_opp :
 forall x y z, x + (y + z) == (x + y) + z.
Proof.
  intros. rewrite sum_assoc. reflexivity.
Qed.

Lemma mul_assoc_opp :
 forall x y z, x * (y * z) == (x * y) * z.
Proof.
  intros. rewrite mul_assoc. reflexivity.
Qed.

Lemma distr_opp :
 forall x y z, x * y  +  x * z == x * ( y + z).
Proof.
  intros. rewrite distr. reflexivity.
Qed.

(** * Variable Sets **)

(** Now that the underlying behavior concerning Boolean algebra has been
    properly articulated to Coq, it is now time to begin formalizing the logic
    surrounding our meta reasoning of Boolean equations and systems. While there
    are certainly several approaches to begin this process, we thought it best
    to ease into things through formalizing the notion of a set of variables
    present in an equation. *)

(** ** Definitions **)

(** We now define a _variable set_ to be precisely a list of variables;
    additionally, we include several functions for including and excluding
    variables from these variable sets. Furthermore, since uniqueness is not a
    property guaranteed by Coq lists and it has the potential to be desirable,
    we define a function that consumes a variable set and removes duplicate
    entries from it. For convenience, we also provide several examples to
    demonstrate the functionalities of these new definitions. *)

(**  Here is a definition of the new type to represent a list (set) of variables (natural numbers) *)

Definition var_set := list var.
Implicit Type vars: var_set.

(**  A simple function to check to see if a variable is in a variable set *)
Fixpoint var_set_includes_var (v : var) (vars : var_set) : bool :=
  match vars with
    | nil => false
    | n :: n' => if (beq_nat v n) then true
                                  else var_set_includes_var v n'
  end.

(**  A function to remove all instances of var v from a list of vars *)
Fixpoint var_set_remove_var (v : var) (vars : var_set) : var_set :=
  match vars with
    | nil => nil
    | n :: n' => if (beq_nat v n) then (var_set_remove_var v n')
                                  else n :: (var_set_remove_var v n')
  end.

(**  Function to return a unique var_set without duplicates. Found_vars should be
    empty for correctness guarantee *)
Fixpoint var_set_create_unique (vars : var_set): var_set :=
  match vars with
    | nil => nil
    | n :: n' => 
    if (var_set_includes_var n n') then var_set_create_unique n'
                                   else n :: var_set_create_unique n'
  end.

(**  Function to check if a given var_set is unique *)
Fixpoint var_set_is_unique (vars : var_set): bool :=
  match vars with
    | nil => true
    | n :: n' => 
    if (var_set_includes_var n n') then false
                                   else var_set_is_unique n'
  end.

(**  Function to get the variables of a term as a var_set *)
Fixpoint term_vars (t : term) : var_set :=
  match t with
    | T0 => nil
    | T1 => nil
    | VAR x => x :: nil
    | PRODUCT x y => (term_vars x) ++ (term_vars y)
    | SUM x y => (term_vars x) ++ (term_vars y)
  end.

(** Function to generate a list of unique variables that make up a given term *)
Definition term_unique_vars (t : term) : var_set :=
  var_set_create_unique (term_vars t).

(** ** Lemmas *)

(** Now that we have established the functionality for variable sets, let us prove some properties about them.
*)

Lemma vs_includes_true : forall (x : var) (lvar : list var),
  var_set_includes_var x lvar = true -> In x lvar.
Proof.
  intros.
  induction lvar.
  - simpl; intros. discriminate.
  - simpl in H. remember (beq_nat x a) as H2. destruct H2.
    + simpl. left. symmetry in HeqH2. pose proof beq_nat_true as H7.
      specialize (H7 x a HeqH2). symmetry in H7. apply H7.
    + specialize (IHlvar H). simpl. right. apply IHlvar.
Qed.

Lemma vs_includes_false : forall (x : var) (lvar : list var),
  var_set_includes_var x lvar = false -> ~ In x lvar.
Proof.
  intros.
  induction lvar.
  - simpl; intros. unfold not. intros. destruct H0.
  - simpl in H. remember (beq_nat x a) as H2. destruct H2. inversion H.
    specialize (IHlvar H). firstorder. intuition. apply IHlvar. simpl in H0.
    destruct H0.
    + inversion HeqH2. symmetry in H2. pose proof beq_nat_false as H7.
      specialize (H7 x a H2). rewrite H0 in H7. destruct H7. intuition.
    + apply H0.
Qed.

Lemma in_dup_and_non_dup : forall (x: var) (lvar : list var),
  In x lvar <-> In x (var_set_create_unique lvar).
Proof.
  intros. split.
  - induction lvar.
    + intros. simpl in H. destruct H.
    + intros. simpl. remember (var_set_includes_var a lvar) as C. destruct C.
      * symmetry in HeqC. pose proof vs_includes_true as H7.
        specialize (H7 a lvar HeqC). simpl in H. destruct H.
        -- rewrite H in H7. specialize (IHlvar H7). apply IHlvar.
        -- specialize (IHlvar H). apply IHlvar.
      * symmetry in HeqC. pose proof vs_includes_false as H7.
        specialize (H7 a lvar HeqC). simpl in H. destruct H.
        -- simpl. left. apply H.
        -- specialize (IHlvar H). simpl. right. apply IHlvar.
  - induction lvar.
    + intros. simpl in H. destruct H.
    + intros. simpl in H. remember (var_set_includes_var a lvar) as C.
      destruct C.
      * symmetry in HeqC. pose proof vs_includes_true as H7.
        specialize (H7 a lvar HeqC). specialize (IHlvar H). simpl.
        right. apply IHlvar.
      * symmetry in HeqC. pose proof vs_includes_false as H7.
        specialize (H7 a lvar HeqC). simpl in H. destruct H.
        -- simpl.  left. apply H.
        -- specialize (IHlvar H).  simpl. right. apply IHlvar.
Qed.

(** ** Examples **)

(**
  Below are some examples of the behaviors of variable sets.
*)

Example var_set_create_unique_ex1 :
  var_set_create_unique [0;5;2;1;1;2;2;9;5;3] = [0;1;2;9;5;3].
Proof.
  simpl. reflexivity.
Qed.

Example var_set_is_unique_ex1 :
  var_set_is_unique [0;2;2;2] = false.
Proof.
  simpl. reflexivity.
Qed.

(*  Examples to prove the correctness of the function term_vars on specific
    cases *)

Example term_vars_ex1 :
  term_vars (VAR 0 + VAR 0 + VAR 1) = [0;0;1].
Proof.
  simpl. reflexivity.
Qed.

Example term_vars_ex2 :
  In 0 (term_vars (VAR 0 + VAR 0 + VAR 1)).
Proof.
  simpl. left. reflexivity.
Qed.

(** * Ground Terms **)

(** Seeing as we just outlined the definition of a variable set, it seems fair
    to now formalize the definition of a ground term, or in other words, a term
    that has no variables and whose variable set is the empty set. *)

(** ** Definitions **)

(** A _ground term_ is a recursively defined proposition that is only true if
    and only if no variable appears in it; otherwise it will be a false
    proposition and no longer a ground term. *)

(*  In this subsection we declare definitions related to ground terms, inluding
    functions and lemmas *)

(**  Function to check if a given term is a ground term (i.e. has no vars) *)
Fixpoint ground_term (t : term) : Prop :=
  match t with
    | VAR x => False
    | SUM x y => ground_term x /\ ground_term y
    | PRODUCT x y => ground_term x /\ ground_term y
    | _ => True
  end.

(** ** Lemmas **)

(** Our first real lemma (shown below), articulates an important property of
    ground terms: all ground terms are equvialent to either [0] or [1]. This
    curious property is a direct result of the fact that these terms possess no
    variables and additioanlly because of the axioms of Boolean algebra. *)

(**  Lemma (trivial, intuitively true) that proves that if the function
    ground_term returns true then it is either T0 or T1 *)
Lemma ground_term_equiv_T0_T1 :
  forall x, ground_term x -> x == T0 \/ x == T1.
Proof.
  intros. induction x.
  - left. reflexivity.
  - right. reflexivity.
  - contradiction.
  - inversion H. destruct IHx1; destruct IHx2; auto. rewrite H2. left.
    rewrite sum_id. apply H3. rewrite H2. rewrite H3. rewrite sum_id. right.
    reflexivity. rewrite H2. rewrite H3. right. rewrite sum_comm.
    rewrite sum_id. reflexivity. rewrite H2. rewrite H3. rewrite sum_x_x. left.
    reflexivity.
  - inversion H. destruct IHx1; destruct IHx2; auto. rewrite H2. left.
    rewrite mul_T0_x. reflexivity. rewrite H2. left. rewrite mul_T0_x.
    reflexivity. rewrite H3. left. rewrite mul_comm. rewrite mul_T0_x.
    reflexivity. rewrite H2. rewrite H3. right. rewrite mul_id. reflexivity.
Qed.

(** This lemma, while intuitively obvious by definition, nonetheless provides a
    formal bridge between the world of ground terms and the world of variable
    sets. *)

Lemma ground_term_has_empty_var_set :
  forall x, (ground_term x) -> (term_vars x) = [].
Proof.
  intros. induction x.
  - simpl. reflexivity.
  - simpl. reflexivity.
  - contradiction.
  - firstorder. unfold term_vars. unfold term_vars in H2. rewrite H2.
    unfold term_vars in H1. rewrite H1. simpl. reflexivity.
  - firstorder. unfold term_vars. unfold term_vars in H2. rewrite H2.
    unfold term_vars in H1. rewrite H1. simpl. reflexivity.
Qed.

(** ** Examples **)

(** Here are some examples to show that our ground term definition is working
    appropriately. *)

Example ex_gt1 :
  ground_term (T0 + T1).
Proof.
  simpl. split.
  - reflexivity.
  - reflexivity.
Qed.

Example ex_gt2 :
  ground_term (VAR 0 * T1) -> False.
Proof.
  simpl. intros. destruct H. apply H.
Qed.

(** * Substitutions **)

(** It is at this point in our Coq development that we begin to officially
    define the principal action around which the entirety of our efforts are
    centered: the act of substituting variables with other terms. While
    substitutions alone are not of great interest, their emergent properties as
    in the case of whether or not a given substitution unifies an equation are
    of substantial importance to our later research. *)

(** ** Definitions **)

(** In this subsection we make the fundamental definitions of substitutions,
    basic functions for them, accompanying lemmas and some propsitions. *)

(** Here we define a _substitution_ to be a list of ordered pairs where each
    pair represents a variable being mapped to a term. For sake of clarity these
    ordered pairs shall be referred to as _replacements_ from now on and as a
    result, substitutions should really be considered to be lists of
    replacements. *)

Definition replacement := prod var term.

(*  We define a new type susbt to represent a substitution as a list of
    replacements *)
Definition subst := list replacement.

Implicit Type s : subst.

(** Our first function, [find_replacement], is an auxilliary to [apply_subst].
    This function will search through a substitution for a specific variable,
    and if found, returns the variable's associated term. *)

Fixpoint find_replacement (x : var) (s : subst) : term :=
  match s with
  | nil => VAR x
  | r :: r' =>
      if beq_nat (fst r) x then snd r
                           else find_replacement x r'
  end.

(** The [apply_subst] function will take a term and a substitution and will
    produce a new term reflecting the changes made to the original one. *)

Fixpoint apply_subst (t : term) (s : subst) : term :=
  match t with
  | T0 => T0
  | T1 => T1
  | VAR x => find_replacement x s
  | PRODUCT x y => PRODUCT (apply_subst x s) (apply_subst y s)
  | SUM x y => SUM (apply_subst x s) (apply_subst y s)
  end.

(** For reasons of completeness, it is useful to be able to generate _identity
    substitutions_; namely, substitutions that map the variables of a term to
    themselves. *)

(*  function that given a list of variables, it build a list of identical
    substitutions - one for each variable *)
Fixpoint build_id_subst (lvar : var_set) : subst :=
  match lvar with
  | nil => nil
  | v :: v' => (v , (VAR v)) :: build_id_subst v'
  end.

(** Since we now have the ability to generate identity substitutions, we should
    now formalize a general proposition for testing whether or not a given
    substitution is an identity substitution of a given term. *)

Definition subst_equiv (s1 s2: subst) : Prop :=
  forall t, apply_subst t s1 == apply_subst t s2.

Definition subst_is_id_subst (t : term) (s : subst) : Prop :=
  apply_subst t s == t.

(** Given we now have definitions for substitutions, we should now introduce the idea of a 
    substitution composing another one *)

Fixpoint subst_compose (s s' : subst) : subst :=
  match s' with
    | [] => s
    | (x, t) :: s'' => (x, apply_subst t s) :: (subst_compose s s'')
  end.

(* Defining the domain of a substituion, namely the list of variables for which
the substitution has a mapping (replacement). Essentially this acts as a list of all the first
parts of the replacement.
*)

Definition subst_domain (sig : subst) : list var :=
 map (fun r => (fst r)) sig.

<<<<<<< HEAD
=======

>>>>>>> 8649301a
(* Defining a sub list. If an element is a member of a list,
it is then a member of the other list as well. 
*)

Definition sub_dmn_list (l1 : list var) (l2 : list var) : Prop :=
 forall (x : var), In x l1 -> In x l2.

(** ** Lemmas **)

(** Having now outlined the functionality of a subsitution, let us now begin to
    analyze some implications of its form and composition by proving some
    lemmas. *)

(** Given that we have a definition for identity substitutions, we should prove
    that identity substitutions do not modify a term. *)

Lemma id_subst: forall (t : term) (l : var_set),
  apply_subst t (build_id_subst l) == t.
Proof.
  intros. induction t.
  - simpl. reflexivity.
  - simpl. reflexivity.
  - simpl. induction l.
    + simpl. reflexivity.
    + simpl. destruct (beq_nat a v) eqn: e.
      * apply beq_nat_true in e. rewrite e. reflexivity.
      * apply IHl.
  - simpl. rewrite IHt1. rewrite IHt2. reflexivity.
  - simpl. rewrite IHt1. rewrite IHt2. reflexivity.
Qed.

(**  Helper lemmeas for the apply_subst properties *)

Lemma sum_comm_compat t1 t2: forall (sigma: subst),
  apply_subst (t1 + t2) sigma == apply_subst (t2 + t1) sigma.
Proof.
  intros. simpl. auto.
Qed.
Hint Resolve sum_comm_compat.

Lemma sum_assoc_compat t1 t2 t3: forall (sigma: subst),
  apply_subst ((t1 + t2) + t3) sigma == apply_subst (t1 + (t2 + t3)) sigma.
Proof.
  intros. simpl. auto.
Qed.
Hint Resolve sum_assoc_compat.

Lemma sum_id_compat t: forall (sigma: subst),
  apply_subst (T0 + t) sigma == apply_subst t sigma.
Proof.
  intros. simpl. auto.
Qed.
Hint Resolve sum_id_compat.

Lemma sum_x_x_compat t: forall (sigma: subst),
  apply_subst (t + t) sigma == apply_subst T0 sigma.
Proof.
  intros. simpl. auto.
Qed.
Hint Resolve sum_x_x_compat.

Lemma mul_comm_compat t1 t2: forall (sigma: subst),
  apply_subst (t1 * t2) sigma == apply_subst (t2 * t1) sigma.
Proof.
  intros. simpl. auto.
Qed.
Hint Resolve mul_comm_compat.

Lemma mul_assoc_compat t1 t2 t3: forall (sigma: subst),
  apply_subst ((t1 * t2) * t3) sigma == apply_subst (t1 * (t2 * t3)) sigma.
Proof.
  intros. simpl. auto.
Qed.
Hint Resolve mul_assoc_compat.

Lemma mul_x_x_compat t: forall (sigma: subst),
  apply_subst (t * t) sigma == apply_subst t sigma.
Proof.
  intros. simpl. auto.
Qed.
Hint Resolve mul_x_x_compat.

Lemma mul_T0_x_compat t: forall (sigma: subst),
  apply_subst (T0 * t) sigma == apply_subst T0 sigma.
Proof.
  intros. simpl. auto.
Qed.
Hint Resolve mul_T0_x_compat.

Lemma mul_id_compat t: forall (sigma: subst),
  apply_subst (T1 * t) sigma == apply_subst t sigma.
Proof.
  intros. simpl. auto.
Qed.
Hint Resolve mul_id_compat.

Lemma distr_compat t1 t2 t3: forall (sigma: subst),
  apply_subst (t1 * (t2 + t3)) sigma ==
  apply_subst ((t1 * t2) + (t1 * t3)) sigma.
Proof.
  intros. simpl. auto.
Qed.
Hint Resolve distr_compat.

Lemma refl_comm_compat t1 t2: forall (sigma: subst),
  apply_subst t1 sigma == apply_subst t2 sigma ->
  apply_subst t2 sigma == apply_subst t1 sigma.
Proof.
  intros. simpl. auto.
Qed.
Hint Resolve refl_comm_compat.

Lemma trans_compat t1 t2 t3 : forall (sigma: subst),
  apply_subst t1 sigma == apply_subst t2 sigma ->
  apply_subst t2 sigma == apply_subst t3 sigma ->
  apply_subst t1 sigma == apply_subst t3 sigma.
Proof.
  intros. eauto.
Qed.
Hint Resolve trans_compat.

Lemma trans_compat2 c1 c2 c3 : 
  c1 == c2 ->
  c2 == c3 ->
  c1 == c3.
Proof.
  intros. eauto.
Qed.

(** This is an axiom that states that if two terms are equivalent then 
applying any substitution on them will also produce equivalent terms.
The reason we axiomatized this and we did not prove it as a lemma is because
the set of our fundamental axioms is not an inductive relation, so it would be impossible
to prove the lemma below with our fundamental axioms in the currrent format. 

*)

Axiom apply_subst_compat : forall (t t' : term),
  t == t' ->
  forall (sigma: subst), apply_subst t sigma == apply_subst t' sigma.

Add Parametric Morphism : apply_subst with
      signature eqv ==> eq ==> eqv as apply_subst_mor.
Proof.
  exact apply_subst_compat.
Qed.

(** A simple lemma that states that an empty substitution cannot modify a term.
*)

Lemma subst_empty_no_change :
  forall (t : term), (apply_subst t []) == t.
Proof.
  intros. induction t.
  {
    simpl. reflexivity.
  }
  {
    simpl. reflexivity.
  }
  {
    simpl. reflexivity.
  }
  {
    simpl. rewrite IHt1. rewrite IHt2. reflexivity.
  }
  {
    simpl. rewrite IHt1. rewrite IHt2. reflexivity.
  }
Qed.


(** A lemma that states that sequentially applying two substitutions on a term produces the
same term as applyin the composed subtitutions on the term.
*)

Lemma subst_compose_eqv :
 forall (t : term) (sig1 : subst) (sig2 : subst),
  (apply_subst t (subst_compose sig1 sig2)) == (apply_subst (apply_subst t sig2) sig1).
Proof.
<<<<<<< HEAD
  intros. induction t.
  - simpl. reflexivity.
  - simpl. reflexivity.
  - simpl. induction sig2.
  {
    simpl. reflexivity.
  }
  {
    simpl. induction sig1.
    {
=======
  intros. induction sig2.
  {
    simpl. rewrite subst_empty_no_change. reflexivity.
  }
  {
    induction t.
    {
      simpl. reflexivity.
    }
    {
      simpl. reflexivity.
    }
    {
      simpl. 
>>>>>>> 8649301a
      
Admitted.

(** An intuitive thing to prove for ground terms is that they (ground terms), i.e. terms
    with no variables, cannot be modified by applying substitutions to them.
    This will later prove to be very relevant when we begin to talk about
    unification. *)

(**  Aelpful lemma for showing substitutions do not affect ground terms *)

Lemma ground_term_cannot_subst : forall x,
  ground_term x ->
  forall s, apply_subst x s == x.
Proof.
  intros. induction s.
  - apply ground_term_equiv_T0_T1 in H. destruct H.
    + rewrite H. simpl. reflexivity.
    + rewrite H. simpl. reflexivity.
  - apply ground_term_equiv_T0_T1 in H. destruct H. rewrite H.
    + simpl. reflexivity.
    + rewrite H. simpl. reflexivity.
Qed.

(** A fundamental property of substitutions is their distributivity
    across the summation and multiplication of terms. Again the
    importance of these proofs will not become apparent until we talk about
    unification. *)

(**  A useful lemma for showing the distributivity of substitutions across term summation
    *)
Lemma subst_sum_distribution : forall s x y,
  apply_subst x s + apply_subst y s == apply_subst (x + y) s.
Proof.
  intro. induction s.
  - simpl. intros. reflexivity.
  - intros. simpl. reflexivity.
Qed.

(**  A lemma to prove the distributivity of the apply_subst function across term multiplication
   *)
Lemma subst_mul_distribution : forall s x y,
  apply_subst x s * apply_subst y s == apply_subst (x * y) s.
Proof.
  intro. induction s.
  - intros. reflexivity.
  - intros. simpl. reflexivity. 
Qed.

(**  A lemma to prove the opposite of summation distributivity of the apply_subst function 
    across term summation
   *)
Lemma subst_sum_distr_opp : forall s x y,
  apply_subst (x + y) s == apply_subst x s + apply_subst y s.
Proof.
  intros.
  apply refl_comm.
  apply subst_sum_distribution.
Qed.

(**  A lemma to prove the opposite of multiplication distributivity of the apply_subst function 
    across term summation
   *)
Lemma subst_mul_distr_opp : forall s x y,
  apply_subst (x * y) s == apply_subst x s * apply_subst y s.
Proof.
  intros.
  apply refl_comm.
  apply subst_mul_distribution.
Qed.

(** An intutitive lemmas to apply a single replacement substitution on a VAR term.
*)
Lemma var_subst: forall (v : var) (ts : term),
  apply_subst (VAR v) [(v , ts)] == ts.
Proof.
  intros. simpl. destruct (beq_nat v v) eqn: e.
  - apply beq_nat_true in e. reflexivity.
  - apply beq_nat_false in e. firstorder.
Qed.

(** ** Examples **)

(** Here are some examples showcasing the nature of applying substitutions to
    terms. *)

Example subst_ex1 :
  apply_subst (T0 + T1) [] == T0 + T1.
Proof.
  intros. reflexivity.
Qed.

Example subst_ex2 :
  apply_subst (VAR 0 * VAR 1) [(0, T0)] == T0.
Proof.
  intros. simpl. apply mul_T0_x.
Qed.

(** ** Auxillary Definitions for Substitutions and Terms *)

(** In this section we define more helper functions and lemmas related to 
substitutions and ground terms. Specifically we are defining what is a ground term, 
a ground substitution, a '01' term and a '01' substitution. We are also defining
what is a substitution composition. The terms that are used more in the future proofs are the 
'01' term and '01' substitution. A '01' term is a term that is either equal to [T0] or [T1]. 
A '01' substitution is a substitution in which each variable (or the first part of each replacement) is mapped to 
a '01' term. A '01' term is not necessarily a ground term  (but it might be) and a '01' substitution is not necessarily
a ground substitution (but it might be). In the proof file, we are mostly using the '01' term and substitution terminology.
*)

Fixpoint ground_subst (sig : subst) : Prop :=
   match sig with 
   | [] => True
   | r :: r' => (ground_term (snd r)) /\ (ground_subst r')
   end.

(*Compute ground_subst (cons (5,T1) (cons (0,T0) [])).


Compute (ground_term (VAR v + T0 + VAR v)).
*)


(** Function to determine whether a term is a groun term.
*)
Fixpoint is_ground_term (t : term) : bool :=
  match t with
  | T0 => true
  | T1 => true
  | VAR x => false
  | SUM a b => (is_ground_term a) && (is_ground_term b)
  | PRODUCT a b => (is_ground_term a) && (is_ground_term b)
  end. 


(** Function to determine whehter a subsitution is a ground subtitution
*)

Fixpoint is_ground_subst (sig : subst) : bool :=
(existsb is_ground_term ((map snd sig)) ).
(*
Compute (is_ground_term (VAR v + T0 + VAR v)).

Compute (is_ground_term (T0 + T1)).
*)

(** Function to determine whether a term is a T0 or T1 term, by returning a t/f boolean.
*)
Definition is_01_term (t : term) : bool :=
  match t with
  | T0 => true
  | T1 => true
  | _ => false
  end. 


(** Function to determine whether a substitution is a '01' substitution, meaning
that each second part of every replacement is either a T0 or a T1 substitution,
by returning a t/f boolean.
*)
Fixpoint is_01_subst (sig : subst) : bool :=
  (existsb is_01_term ((map snd sig)) ).


(*
Compute (is_01_term (T0 + T1)).

Compute is_01_subst (cons (5,T1) (cons (0,T0) [])).
Compute is_01_subst (cons (0,T1) (cons (5,T1) (cons (0,T0) nil))).
Compute is_01_subst ([]).



Compute (is_01_term (T0 + T1)).

*)

(*
Compute is_01_subst (cons (5,T1) (cons (0,T0) [])).
Compute is_01_subst (cons (0,T1) (cons (5,T1) (cons (0,T0) nil))).
Compute is_01_subst ([]).
*)

(** Function to determine whether a term is a T0 or T1 term, by returning a T/F Proposition.
*)

Fixpoint _01_term (t : term) : Prop :=
 match t with
 | T0 => True
 | T1 => True
 | _ => False
 end.

(** Function to determine whether a substitution is a '01' substitution, meaning
that each second part of every replacement is either a T0 or a T1 substitution,
by returning a T/F Proposition.
*)
Fixpoint _01_subst (sig : subst) : Prop :=
   match sig with 
   | [] => True
   | r :: r' => (_01_term (snd r)) /\ (_01_subst r')
   end.



(** * Unification **)

(** Now that we have established the concept of term substitutions in Coq, it is
    time for us to formally define the concept of Boolean unification.
    _Unification_, in its most literal sense, refers to the act of applying a
    substitution to terms in order to make them equivalent to each other. In
    other words, to say that two terms are _unifiable_ is to really say that
    there exists a substitution such that the two terms are equal. Interestingly
    enough, we can abstract this concept further to simply saying that a single
    term is unifiable if there exists a substitution such that the term will be
    equivalent to [0]. By doing this abstraction, we can prove that equation
    solving and unification are essentially the same fundamental problem. *)

(** Below is the initial definition for unification, namely that two terms can
    be unified to be equivalent to one another. By starting here we will show
    each step towards abstracting unification to refer to a single term. *)

(*  Proposition that a given substitution unifies (namely, makes equivalent),
    two given terms *)
Definition unifies (a b : term) (s : subst) : Prop :=
  apply_subst a s == apply_subst b s.

(** Here is a simple example demonstrating the concept of testing whether two
    terms are unified by a substitution. *)

(*  Examples that prove the correctness of the unifies definition *)

Example ex_unif1 :
  unifies (VAR 0) (VAR 1) [(0, T1); (1, T1)].
Proof.
  unfold unifies. simpl. reflexivity.
Qed.

(** Now we are going to show that moving both terms to one side of the
    equivalence relation through addition does not change the concept of
    unification. *)

(*  Proposition that a given substitution makes equivalent the sum of two terms
    when the substitution is applied to each of them, and ground term T0 *)
Definition unifies_T0 (a b : term) (s : subst) : Prop :=
  apply_subst a s + apply_subst b s == T0.

(*  Lemma that proves that finding a unifier for x = y is the same as finding a
    unifier for x + y = 0 *)
Lemma unifies_T0_equiv : forall x y s,
  unifies x y s <-> unifies_T0 x y s.
Proof.
  intros. split.
  - intros. unfold unifies_T0. unfold unifies in H. rewrite H.
    rewrite sum_x_x. reflexivity.
  - intros. unfold unifies_T0 in H. unfold unifies.
    rewrite term_sum_symmetric with (x := apply_subst x s + apply_subst y s) 
    (z := apply_subst y s) in H. rewrite sum_id in H.
    rewrite sum_comm in H.
    rewrite sum_comm with (y := apply_subst y s) in H.
    rewrite <- sum_assoc in H.
    rewrite sum_x_x in H.
    rewrite sum_id in H.
    apply H.
Qed.

(** Now we can define what it means for a substitution to be a unifier for a
    given term. *)

(*  Is 's' a unifier for t? *)
(*  Proposition that a given substitution unifies a given term, namely it makes
    it equivalent with T0. *)
Definition unifier (t : term) (s : subst) : Prop :=
  apply_subst t s == T0.

Example unifier_ex1 :
  unifier (VAR 0) [(0, T0)].
Proof.
  unfold unifier. simpl. reflexivity.
Qed.

(** To ensure our efforts were not in vain, let us now prove that this last
    abstraction of the unification problem is still equivalent to the original.
    *)

(*  Lemma that proves that the unifier proposition can distributes over addition
    of terms *)
Lemma unifier_distribution : forall x y s,
  unifies_T0 x y s <-> unifier (x + y) s.
Proof.
  intros. split.
  - intros. unfold unifies_T0 in H. unfold unifier.
    rewrite <- H. symmetry. apply subst_sum_distribution.
  - intros. unfold unifies_T0. unfold unifier in H.
    rewrite <- H. apply subst_sum_distribution.
Qed.


(** Lastly let us define a term to be unifiable if there exists a substitution
    that unifies it. *)

(*  Proposition that states when a term is unifiable *)
Definition unifiable (t : term) : Prop :=
  exists s, unifier t s.

Example unifiable_ex1 :
  exists x, unifiable (x + T1).
Proof.
  exists T1. unfold unifiable. unfold unifier.
  exists []. simpl. rewrite sum_x_x. reflexivity.
Qed.

(** * Most General Unifier **)

(** In this subsection we define propositions, lemmas and examples related to
    the most general unifier. *)

(** While the property of a term being unifiable is certainly important, it
    should come as no surprise that not all unifiers are created equal; in fact,
    certain unifiers possess the desirable property of being _more general_ than
    others. For this reason, let us now formally define the concept of a _most
    general unifier_ (mgu): a unifier such that with respect to a given term,
    all other unifiers are instances of it, or in other words, less general than
    it. *)

(** The first step towards establishing the concept of a mgu requires us to
    formalize the notion of a unifier being more general than another. To
    accomplish this goal, let us formulate the definition of a substitution
    composing another one; or in other words, to say that a substitution is more
    general than another one. *)
(**  Proposition of sequential substition application *)
Definition substitution_factor_through (s s' delta : subst) : Prop :=
  forall (x : var), apply_subst (apply_subst (VAR x) s) delta ==
                    apply_subst (VAR x) s' .

(** Definition of a more general unifier *)
Definition more_general_substitution (s s': subst) : Prop :=
  exists delta, substitution_factor_through s s' delta .

(** Now that we have articulated the concept of composing substitutions, let us
    now formulate the definition for a most general unifier. *)

(** Definition of a Most General Unifier (mgu) : A Most General Unifier (MGU) takes in a term and a substitution and tells
    whether or not said substitution is an mgu for the given term. *)
Definition most_general_unifier (t : term) (s : subst) : Prop :=
  unifier t s /\
  forall (s' : subst),
  unifier t s' ->
  more_general_substitution s s'.

(** While this definition of a most general unifier is certainly valid, we can also characterize a unifier 
    by other similar properties. For this reason, let us now define an
    alternative definition called a _reproductive unifier_, and then prove it to
    be equivalent to our definition of a most general unifier. This will make
    our proofs easier to formulate down the road as the task of proving a
    unifier to be reproductive is substantially easier than proving it to be
    most general directly. *)

Definition reproductive_unifier (t : term) (sig : subst) : Prop :=
  unifier t sig /\
  forall (tau : subst) (x : var),
  unifier t tau ->
  apply_subst (apply_subst (VAR x) sig ) tau == apply_subst (VAR x) tau.

(** Lemma to show that a reproductive unifier is a most general unifier.
Since the ultimate goal is to prove that a specific algorithm produces an mgu
then if we could prove it is a reproductive unifier  then we could use this lemma
to arrive at the desired conclusion.
*)

Lemma reproductive_is_mgu : forall (t : term) (u : subst),
  reproductive_unifier t u ->
  most_general_unifier t u.
Proof.
  intros. unfold most_general_unifier. unfold reproductive_unifier in H.
  unfold more_general_substitution . destruct H. split.
 - apply H.
 - intros. specialize (H0 s'). exists s'. unfold substitution_factor_through. intros.  specialize (H0 x).
    specialize (H0 H1). apply H0.
Qed.

(** Lemma to show that if two terms are equivalent then for any subsitution that is an mgu 
of one of the terms, then it is an mgu of the other term as well.
*)

Lemma most_general_unifier_compat : forall  (t t' : term),
  t == t' ->
  forall (sigma: subst),
  most_general_unifier t sigma <-> most_general_unifier t' sigma.
Proof.
intros. split. 
 - intros. unfold most_general_unifier. unfold unifier in H0. unfold unifier in *.
   split. 
   + unfold most_general_unifier in H0. destruct H0. unfold unifier in H0. rewrite H in H0. apply H0.
   + intros. unfold most_general_unifier in H0. destruct H0.
    specialize (H2 s'). unfold unifier in H0. symmetry in H. rewrite H in H1. unfold unifier in H2.
    specialize (H2 H1). apply H2. 
 -  unfold most_general_unifier.  intros. destruct H0 . split. 
   + symmetry in H. unfold unifier in H0.  rewrite H in H0. unfold unifier.  apply H0.
   +  intros. specialize (H1 s'). unfold unifier in H2. rewrite H in H2. unfold unifier in H1. 
      specialize (H1 H2). apply H1. 
Qed.    

(** * Auxilliary Computational Operations and Simplifications *)

(** These functions below will come in handy later during the Lowenheim formula
    proof. They mainly lay the groundwork for providing the computational nuts
    and bolts for Lowenheim's algorithm for finding most general unifiers. *)

(*  alternate defintion of functions related to term operations and evaluations
    that take into consideration more sub-cases *)

(** Function to check if two terms are exaclty identical *)
Fixpoint identical (a b: term) : bool :=
  match a , b with
  | T0, T0 => true
  | T0, _ => false
  | T1 , T1 => true
  | T1 , _ => false
  | VAR x , VAR y => if beq_nat x y then true else false
  | VAR x, _ => false
  | PRODUCT x y, PRODUCT x1 y1 => identical x x1 && identical y y1
  | PRODUCT x y, _ => false
  | SUM x y, SUM x1 y1 => identical x x1 && identical y y1
  | SUM x y, _ => false
  end.


(**  Basic Addition for terms *)
Definition plus_one_step (a b : term) : term :=
  match a, b with
  | T0, T0 => T0
  | T0, T1 => T1
  | T1, T0 => T1
  | T1 , T1 => T0
  | _ , _ => SUM a b
  end.


(**  Basic Multiplication for terms *)
Definition mult_one_step (a b : term) : term :=
  match a, b with
  | T0, T0 => T0
  | T0, T1 => T0
  | T1, T0 => T0
  | T1 , T1 => T1
  | _ , _ => PRODUCT a b
  end.


(**  Function to simplify a term in very apparent and basic ways. They are only simplified if they
    are ground terms. *)
Fixpoint simplify (t : term) : term :=
  match t with
  | T0 => T0
  | T1 => T1
  | VAR x => VAR x 
  | PRODUCT x y => mult_one_step (simplify x) (simplify y)
  | SUM x y => plus_one_step (simplify x) (simplify y)
  end.


(** Some Lemmas follow to prove intuitive facts for the basic multiplication and addition
 of terms, leading up to proving the [simplify_eqv] lemma.

*)

Lemma pos_left_sum_compat : forall (t t1 t2 : term),
  t == t1 -> plus_one_step t1 t2 == plus_one_step t t2.
Proof.
  intros. induction t1.
  - induction t.
    + reflexivity.
    + apply T1_not_equiv_T0 in H. inversion H.
    + induction t2.
      * simpl. rewrite H. rewrite sum_x_x. reflexivity.
      * simpl. rewrite H. rewrite sum_id. reflexivity.
      * simpl. rewrite H. reflexivity.
      * simpl. rewrite H. reflexivity.
      * simpl. rewrite H. reflexivity.
    + induction t2.
      * simpl. rewrite H. rewrite sum_x_x. reflexivity.
      * simpl. rewrite H. rewrite sum_id. reflexivity.
      * simpl. rewrite H. reflexivity.
      * simpl. rewrite H. reflexivity.
      * simpl. rewrite H. reflexivity.
    + induction t2.
      * simpl. rewrite H. rewrite sum_x_x. reflexivity.
      * simpl. rewrite H. rewrite sum_id. reflexivity.
      * simpl. rewrite H. reflexivity.
      * simpl. rewrite H. reflexivity.
      * simpl. rewrite H. reflexivity.
  - induction t.
    + induction t2.
      * simpl. rewrite H. reflexivity.
      * simpl. rewrite H. reflexivity.
      * simpl. rewrite H. reflexivity.
      * simpl. rewrite H. reflexivity.
      * simpl. rewrite H. reflexivity.
    + induction t2.
      * simpl. reflexivity.
      * simpl. reflexivity.
      * simpl. reflexivity.
      * simpl. reflexivity.
      * simpl. reflexivity.
    + induction t2.
      * simpl. rewrite H. rewrite sum_comm. rewrite sum_id. reflexivity.
      * simpl. rewrite H. rewrite sum_x_x. reflexivity.
      * simpl. rewrite H. reflexivity.
      * simpl. rewrite H. reflexivity.
      * simpl. rewrite H. reflexivity.
    + induction t2.
      * simpl. rewrite H. rewrite sum_comm. rewrite sum_id. reflexivity.
      * simpl. rewrite H. rewrite sum_x_x. reflexivity.
      * simpl. rewrite H. reflexivity.
      * simpl. rewrite H. reflexivity.
      * simpl. rewrite H. reflexivity.
    + induction t2.
      * simpl. rewrite H. rewrite sum_comm. rewrite sum_id. reflexivity.
      * simpl. rewrite H. rewrite sum_x_x. reflexivity.
      * simpl. rewrite H. reflexivity.
      * simpl. rewrite H. reflexivity.
      * simpl. rewrite H. reflexivity.
  - induction t.
    + induction t2.
      * simpl. rewrite H. rewrite sum_x_x. rewrite H. reflexivity.
      * simpl. rewrite <- H. rewrite sum_id. reflexivity.
      * simpl. rewrite H. reflexivity.
      * simpl. rewrite H. reflexivity.
      * simpl. rewrite H. reflexivity.
    + induction t2.
      * simpl. rewrite <- H. rewrite sum_comm. rewrite sum_id. reflexivity.
      * simpl. rewrite H. rewrite sum_x_x. reflexivity.
      * simpl. rewrite H. reflexivity.
      * simpl. rewrite H. reflexivity.
      * simpl. rewrite H. reflexivity.
    + induction t2.
      * simpl. rewrite H. reflexivity.
      * simpl. rewrite H. reflexivity.
      * simpl. rewrite H. reflexivity.
      * simpl. rewrite H. reflexivity.
      * simpl. rewrite H. reflexivity.
    + induction t2.
      * simpl. rewrite H. reflexivity.
      * simpl. rewrite H. reflexivity.
      * simpl. rewrite H. reflexivity.
      * simpl. rewrite H. reflexivity.
      * simpl. rewrite H. reflexivity.
    + induction t2.
      * simpl. rewrite H. reflexivity.
      * simpl. rewrite H. reflexivity.
      * simpl. rewrite H. reflexivity.
      * simpl. rewrite H. reflexivity.
      * simpl. rewrite H. reflexivity. 
  - induction t.
    + induction t2.
      * simpl. rewrite <- H. rewrite sum_x_x. reflexivity.
      * simpl. rewrite <- H. rewrite sum_id. reflexivity.
      * simpl. rewrite <- H. reflexivity.
      * simpl. rewrite <- H. reflexivity.
      * simpl. rewrite <- H. reflexivity.
    + induction t2.
      * simpl. rewrite <- H. rewrite sum_comm. rewrite sum_id. reflexivity.
      * simpl. rewrite H. rewrite sum_x_x. reflexivity.
      * simpl. rewrite <- H. reflexivity.
      * simpl. rewrite <- H. reflexivity.
      * simpl. rewrite <- H. reflexivity.
    + induction t2.
      * simpl. rewrite H. reflexivity.
      * simpl. rewrite H. reflexivity.
      * simpl. rewrite H. reflexivity.
      * simpl. rewrite H. reflexivity.
      * simpl. rewrite H. reflexivity.
    + induction t2.
      * simpl. rewrite H. reflexivity.
      * simpl. rewrite H. reflexivity.
      * simpl. rewrite H. reflexivity.
      * simpl. rewrite H. reflexivity.
      * simpl. rewrite H. reflexivity.
    + induction t2.
      * simpl. rewrite H. reflexivity.
      * simpl. rewrite H. reflexivity.
      * simpl. rewrite H. reflexivity.
      * simpl. rewrite H. reflexivity.
      * simpl. rewrite H. reflexivity.
 - induction t.
    + induction t2.
      * simpl. rewrite <- H. rewrite sum_x_x. reflexivity.
      * simpl. rewrite <- H. rewrite sum_id. reflexivity.
      * simpl. rewrite <- H. reflexivity.
      * simpl. rewrite <- H. reflexivity.
      * simpl. rewrite <- H. reflexivity.
    + induction t2.
      * simpl. rewrite <- H. rewrite sum_comm. rewrite sum_id. reflexivity.
      * simpl. rewrite H. rewrite sum_x_x. reflexivity.
      * simpl. rewrite <- H. reflexivity.
      * simpl. rewrite <- H. reflexivity.
      * simpl. rewrite <- H. reflexivity.
    + induction t2.
      * simpl. rewrite H. reflexivity.
      * simpl. rewrite H. reflexivity.
      * simpl. rewrite H. reflexivity.
      * simpl. rewrite H. reflexivity.
      * simpl. rewrite H. reflexivity.
    + induction t2.
      * simpl. rewrite H. reflexivity.
      * simpl. rewrite H. reflexivity.
      * simpl. rewrite H. reflexivity.
      * simpl. rewrite H. reflexivity.
      * simpl. rewrite H. reflexivity.
    + induction t2.
      * simpl. rewrite H. reflexivity.
      * simpl. rewrite H. reflexivity.
      * simpl. rewrite H. reflexivity.
      * simpl. rewrite H. reflexivity.
      * simpl. rewrite H. reflexivity.
Qed.

Lemma pos_right_sum_compat : forall  (t t1 t2 : term),
     t == t2 -> plus_one_step t1 t2 == plus_one_step t1 t. 
Proof.
intros. induction t1.
  - induction t.
    + induction t2. 
      * simpl. reflexivity.
      * simpl. rewrite H. reflexivity.
      * simpl. rewrite H. rewrite sum_x_x. apply H.
      * simpl. rewrite <- H. rewrite sum_x_x. reflexivity.
      * simpl. rewrite <- H. rewrite sum_x_x. reflexivity.
    + induction t2.
      * simpl. rewrite H. reflexivity.
      * simpl. reflexivity.
      * simpl. rewrite H. rewrite sum_id. reflexivity.
      * simpl. rewrite H. rewrite sum_id. reflexivity.
      * simpl. rewrite <- H. rewrite sum_id. reflexivity.
    + induction t2.
      * simpl. rewrite H. rewrite sum_x_x. reflexivity.
      * simpl. rewrite H. rewrite sum_id. reflexivity.
      * simpl. rewrite H. rewrite sum_id. reflexivity.
      * simpl. rewrite H. rewrite sum_id. reflexivity.
      * simpl. rewrite <- H. rewrite sum_id. reflexivity.
    + induction t2.
      * simpl. rewrite H. rewrite sum_x_x. reflexivity.
      * simpl. rewrite H. rewrite sum_id. reflexivity.
      * simpl. rewrite H. rewrite sum_id. reflexivity.
      * simpl. rewrite H. rewrite sum_id. reflexivity.
      * simpl. rewrite <- H. rewrite sum_id. reflexivity.
    + induction t2.
      * simpl. rewrite H. rewrite sum_x_x. reflexivity.
      * simpl. rewrite H. rewrite sum_id. reflexivity.
      * simpl. rewrite H. rewrite sum_id. reflexivity.
      * simpl. rewrite H. rewrite sum_id. reflexivity.
      * simpl. rewrite <- H. rewrite sum_id. reflexivity.
  - induction t.
    + induction t2. 
      * simpl. reflexivity.
      * simpl. rewrite H. reflexivity.
      * simpl. rewrite <- H. rewrite sum_comm. rewrite sum_id. reflexivity.
      * simpl. rewrite <- H. rewrite sum_comm. rewrite sum_id. reflexivity.
      * simpl. rewrite <- H. rewrite sum_comm. rewrite sum_id. reflexivity.
    + induction t2.
      * simpl. rewrite H. reflexivity.
      * simpl. reflexivity.
      * simpl. rewrite H. rewrite sum_x_x. reflexivity.
      * simpl. rewrite H. rewrite sum_x_x. reflexivity.
      * simpl. rewrite <- H. rewrite sum_x_x. reflexivity.
    + induction t2.
      * simpl. rewrite H. rewrite sum_comm. rewrite sum_id. reflexivity.
      * simpl. rewrite H. rewrite sum_x_x. reflexivity.
      * simpl. rewrite H. reflexivity.
      * simpl. rewrite H. reflexivity.
      * simpl. rewrite <- H. reflexivity.
    + induction t2.
      * simpl. rewrite H. rewrite sum_comm. rewrite sum_id. reflexivity.
      * simpl. rewrite H. rewrite sum_x_x. reflexivity.
      * simpl. rewrite H. reflexivity.
      * simpl. rewrite H. reflexivity.
      * simpl. rewrite <- H. reflexivity.
    + induction t2.
      * simpl. rewrite H. rewrite sum_comm. rewrite sum_id. reflexivity.
      * simpl. rewrite H. rewrite sum_x_x. reflexivity.
      * simpl. rewrite H. reflexivity.
      * simpl. rewrite H. reflexivity.
      * simpl. rewrite <- H. reflexivity.
  - induction t.
    + induction t2. 
      * simpl. reflexivity.
      * simpl. rewrite H. reflexivity.
      * simpl. rewrite <- H. reflexivity.
      * simpl. rewrite <- H. reflexivity.
      * simpl. rewrite <- H. reflexivity.
    + induction t2.
      * simpl. rewrite H. reflexivity.
      * simpl. reflexivity.
      * simpl. rewrite H. reflexivity.
      * simpl. rewrite H. reflexivity.
      * simpl. rewrite <- H. reflexivity.
    + induction t2.
      * simpl. rewrite H. reflexivity.
      * simpl. rewrite H. reflexivity.
      * simpl. rewrite H. reflexivity.
      * simpl. rewrite H. reflexivity.
      * simpl. rewrite <- H. reflexivity.
    + induction t2.
      * simpl. rewrite H. reflexivity.
      * simpl. rewrite H. reflexivity.
      * simpl. rewrite H. reflexivity.
      * simpl. rewrite H. reflexivity.
      * simpl. rewrite <- H. reflexivity.
    + induction t2.
      * simpl. rewrite H. reflexivity.
      * simpl. rewrite H. reflexivity.
      * simpl. rewrite H. reflexivity.
      * simpl. rewrite H. reflexivity.
      * simpl. rewrite <- H. reflexivity.
  - induction t.
    + induction t2. 
      * simpl. reflexivity.
      * simpl. rewrite H. reflexivity.
      * simpl. rewrite <- H. reflexivity.
      * simpl. rewrite <- H. reflexivity.
      * simpl. rewrite <- H. reflexivity.
    + induction t2.
      * simpl. rewrite H. reflexivity.
      * simpl. reflexivity.
      * simpl. rewrite H. reflexivity.
      * simpl. rewrite H. reflexivity.
      * simpl. rewrite <- H. reflexivity.
    + induction t2.
      * simpl. rewrite H. reflexivity.
      * simpl. rewrite H. reflexivity.
      * simpl. rewrite H. reflexivity.
      * simpl. rewrite H. reflexivity.
      * simpl. rewrite <- H. reflexivity.
    + induction t2.
      * simpl. rewrite H. reflexivity.
      * simpl. rewrite H. reflexivity.
      * simpl. rewrite H. reflexivity.
      * simpl. rewrite H. reflexivity.
      * simpl. rewrite <- H. reflexivity.
    + induction t2.
      * simpl. rewrite H. reflexivity.
      * simpl. rewrite H. reflexivity.
      * simpl. rewrite H. reflexivity.
      * simpl. rewrite H. reflexivity.
      * simpl. rewrite <- H. reflexivity.
  - induction t.
    + induction t2. 
      * simpl. reflexivity.
      * simpl. rewrite H. reflexivity.
      * simpl. rewrite <- H. reflexivity.
      * simpl. rewrite <- H. reflexivity.
      * simpl. rewrite <- H. reflexivity.
    + induction t2.
      * simpl. rewrite H. reflexivity.
      * simpl. reflexivity.
      * simpl. rewrite H. reflexivity.
      * simpl. rewrite H. reflexivity.
      * simpl. rewrite <- H. reflexivity.
    + induction t2.
      * simpl. rewrite H. reflexivity.
      * simpl. rewrite H. reflexivity.
      * simpl. rewrite H. reflexivity.
      * simpl. rewrite H. reflexivity.
      * simpl. rewrite <- H. reflexivity.
    + induction t2.
      * simpl. rewrite H. reflexivity.
      * simpl. rewrite H. reflexivity.
      * simpl. rewrite H. reflexivity.
      * simpl. rewrite H. reflexivity.
      * simpl. rewrite <- H. reflexivity.
    + induction t2.
      * simpl. rewrite H. reflexivity.
      * simpl. rewrite H. reflexivity.
      * simpl. rewrite H. reflexivity.
      * simpl. rewrite H. reflexivity.
      * simpl. rewrite <- H. reflexivity.
Qed.

Lemma pos_left_mul_compat : forall  (t t1 t2 : term),
     t == t1 -> mult_one_step t1 t2 == mult_one_step t t2. 
Proof.
  intros. induction t1.
  - induction t.
    + reflexivity.
    + apply T1_not_equiv_T0 in H. inversion H.
    + induction t2.
      * simpl. rewrite H. rewrite mul_x_x. reflexivity.
      * simpl. rewrite H. rewrite mul_T0_x. reflexivity.
      * simpl. rewrite H. reflexivity.
      * simpl. rewrite H. reflexivity.
      * simpl. rewrite H. reflexivity.
    + induction t2.
      * simpl. rewrite H. rewrite mul_x_x. reflexivity.
      * simpl. rewrite H. rewrite mul_T0_x. reflexivity.
      * simpl. rewrite H. reflexivity.
      * simpl. rewrite H. reflexivity.
      * simpl. rewrite H. reflexivity.
    + induction t2.
      * simpl. rewrite H. rewrite mul_x_x. reflexivity.
      * simpl. rewrite H. rewrite mul_T0_x. reflexivity.
      * simpl. rewrite H. reflexivity.
      * simpl. rewrite H. reflexivity.
      * simpl. rewrite H. reflexivity.
  - induction t.
    + induction t2.
      * simpl. rewrite H. reflexivity.
      * simpl. rewrite H. reflexivity.
      * simpl. rewrite H. reflexivity.
      * simpl. rewrite H. reflexivity.
      * simpl. rewrite H. reflexivity.
    + induction t2.
      * simpl. reflexivity.
      * simpl. reflexivity.
      * simpl. reflexivity.
      * simpl. reflexivity.
      * simpl. reflexivity.
    + induction t2.
      * simpl. rewrite H. rewrite mul_comm. rewrite mul_T0_x. reflexivity.
      * simpl. rewrite H. rewrite mul_x_x. reflexivity.
      * simpl. rewrite H. reflexivity.
      * simpl. rewrite H. reflexivity.
      * simpl. rewrite H. reflexivity.
    + induction t2.
      * simpl. rewrite H. rewrite mul_comm. rewrite mul_T0_x. reflexivity.
      * simpl. rewrite H. rewrite mul_x_x. reflexivity.
      * simpl. rewrite H. reflexivity.
      * simpl. rewrite H. reflexivity.
      * simpl. rewrite H. reflexivity.
    + induction t2.
      * simpl. rewrite H. rewrite mul_comm. rewrite mul_T0_x. reflexivity.
      * simpl. rewrite H. rewrite mul_x_x. reflexivity.
      * simpl. rewrite H. reflexivity.
      * simpl. rewrite H. reflexivity.
      * simpl. rewrite H. reflexivity.
  - induction t.
    + induction t2.
      * simpl. rewrite H. rewrite mul_x_x. reflexivity.
      * simpl. rewrite <- H. rewrite mul_T0_x. reflexivity.
      * simpl. rewrite H. reflexivity.
      * simpl. rewrite H. reflexivity.
      * simpl. rewrite H. reflexivity.
    + induction t2.
      * simpl. rewrite <- H. rewrite mul_comm. rewrite mul_T0_x. reflexivity.
      * simpl. rewrite H. rewrite mul_x_x. reflexivity.
      * simpl. rewrite H. reflexivity.
      * simpl. rewrite H. reflexivity.
      * simpl. rewrite H. reflexivity.
    + induction t2.
      * simpl. rewrite H. reflexivity.
      * simpl. rewrite H. reflexivity.
      * simpl. rewrite H. reflexivity.
      * simpl. rewrite H. reflexivity.
      * simpl. rewrite H. reflexivity.
    + induction t2.
      * simpl. rewrite H. reflexivity.
      * simpl. rewrite H. reflexivity.
      * simpl. rewrite H. reflexivity.
      * simpl. rewrite H. reflexivity.
      * simpl. rewrite H. reflexivity.
    + induction t2.
      * simpl. rewrite H. reflexivity.
      * simpl. rewrite H. reflexivity.
      * simpl. rewrite H. reflexivity.
      * simpl. rewrite H. reflexivity.
      * simpl. rewrite H. reflexivity. 
  - induction t.
    + induction t2.
      * simpl. rewrite <- H. rewrite mul_x_x. reflexivity.
      * simpl. rewrite <- H. rewrite mul_T0_x. reflexivity.
      * simpl. rewrite <- H. reflexivity.
      * simpl. rewrite <- H. reflexivity.
      * simpl. rewrite <- H. reflexivity.
    + induction t2.
      * simpl. rewrite <- H. rewrite mul_comm. rewrite mul_T0_x. reflexivity.
      * simpl. rewrite H. rewrite mul_x_x. reflexivity.
      * simpl. rewrite <- H. reflexivity.
      * simpl. rewrite <- H. reflexivity.
      * simpl. rewrite <- H. reflexivity.
    + induction t2.
      * simpl. rewrite H. reflexivity.
      * simpl. rewrite H. reflexivity.
      * simpl. rewrite H. reflexivity.
      * simpl. rewrite H. reflexivity.
      * simpl. rewrite H. reflexivity.
    + induction t2.
      * simpl. rewrite H. reflexivity.
      * simpl. rewrite H. reflexivity.
      * simpl. rewrite H. reflexivity.
      * simpl. rewrite H. reflexivity.
      * simpl. rewrite H. reflexivity.
    + induction t2.
      * simpl. rewrite H. reflexivity.
      * simpl. rewrite H. reflexivity.
      * simpl. rewrite H. reflexivity.
      * simpl. rewrite H. reflexivity.
      * simpl. rewrite H. reflexivity.
  - induction t.
    + induction t2.
      * simpl. rewrite <- H. rewrite mul_x_x. reflexivity.
      * simpl. rewrite <- H. rewrite mul_T0_x. reflexivity.
      * simpl. rewrite <- H. reflexivity.
      * simpl. rewrite <- H. reflexivity.
      * simpl. rewrite <- H. reflexivity.
    + induction t2.
      * simpl. rewrite <- H. rewrite mul_comm. rewrite mul_T0_x. reflexivity.
      * simpl. rewrite H. rewrite mul_x_x. reflexivity.
      * simpl. rewrite <- H. reflexivity.
      * simpl. rewrite <- H. reflexivity.
      * simpl. rewrite <- H. reflexivity.
    + induction t2.
      * simpl. rewrite H. reflexivity.
      * simpl. rewrite H. reflexivity.
      * simpl. rewrite H. reflexivity.
      * simpl. rewrite H. reflexivity.
      * simpl. rewrite H. reflexivity.
    + induction t2.
      * simpl. rewrite H. reflexivity.
      * simpl. rewrite H. reflexivity.
      * simpl. rewrite H. reflexivity.
      * simpl. rewrite H. reflexivity.
      * simpl. rewrite H. reflexivity.
    + induction t2.
      * simpl. rewrite H. reflexivity.
      * simpl. rewrite H. reflexivity.
      * simpl. rewrite H. reflexivity.
      * simpl. rewrite H. reflexivity.
      * simpl. rewrite H. reflexivity.
Qed.

Lemma pos_right_mul_compat : forall  (t t1 t2 : term),
     t == t2 -> mult_one_step t1 t2 == mult_one_step t1 t. 
Proof.
intros. induction t1.
  - induction t.
    + induction t2. 
      * simpl. reflexivity.
      * simpl. rewrite H. reflexivity.
      * simpl. rewrite H. rewrite mul_x_x. reflexivity.
      * simpl. rewrite <- H. rewrite mul_x_x. reflexivity.
      * simpl. rewrite <- H. rewrite mul_x_x. reflexivity.
    + induction t2.
      * simpl. reflexivity.
      * simpl. reflexivity.
      * simpl. rewrite mul_T0_x. reflexivity.
      * simpl. rewrite mul_T0_x. reflexivity.
      * simpl. rewrite mul_T0_x. reflexivity.
    + induction t2.
      * simpl. rewrite mul_T0_x. reflexivity.
      * simpl. rewrite mul_T0_x. reflexivity.
      * simpl. rewrite mul_T0_x. rewrite mul_T0_x. reflexivity.
      * simpl. rewrite mul_T0_x. rewrite mul_T0_x. reflexivity.
      * simpl. rewrite mul_T0_x. rewrite mul_T0_x. reflexivity.
    + induction t2.
      * simpl. rewrite mul_T0_x. reflexivity.
      * simpl. rewrite mul_T0_x. reflexivity.
      * simpl. rewrite mul_T0_x. rewrite mul_T0_x. reflexivity.
      * simpl. rewrite mul_T0_x. rewrite mul_T0_x. reflexivity.
      * simpl. rewrite mul_T0_x. rewrite mul_T0_x. reflexivity.
    + induction t2.
      * simpl. rewrite mul_T0_x. reflexivity.
      * simpl. rewrite mul_T0_x. reflexivity.
      * simpl. rewrite mul_T0_x. rewrite mul_T0_x. reflexivity.
      * simpl. rewrite mul_T0_x. rewrite mul_T0_x. reflexivity.
      * simpl. rewrite mul_T0_x. rewrite mul_T0_x. reflexivity.
  - induction t.
    + induction t2. 
      * simpl. reflexivity.
      * simpl. rewrite H. reflexivity.
      * simpl. rewrite <- H. rewrite mul_comm. rewrite mul_T0_x. reflexivity.
      * simpl. rewrite <- H. rewrite mul_comm. rewrite mul_T0_x. reflexivity.
      * simpl. rewrite <- H. rewrite mul_comm. rewrite mul_T0_x. reflexivity.
    + induction t2.
      * simpl. rewrite H. reflexivity.
      * simpl. reflexivity.
      * simpl. rewrite H. rewrite mul_x_x. reflexivity.
      * simpl. rewrite H. rewrite mul_x_x. reflexivity.
      * simpl. rewrite <- H. rewrite mul_x_x. reflexivity.
    + induction t2.
      * simpl. rewrite H. rewrite mul_comm. rewrite mul_T0_x. reflexivity.
      * simpl. rewrite H. rewrite mul_x_x. reflexivity.
      * simpl. rewrite H. reflexivity.
      * simpl. rewrite H. reflexivity.
      * simpl. rewrite <- H. reflexivity.
    + induction t2.
      * simpl. rewrite H. rewrite mul_comm. rewrite mul_T0_x. reflexivity.
      * simpl. rewrite H. rewrite mul_x_x. reflexivity.
      * simpl. rewrite H. reflexivity.
      * simpl. rewrite H. reflexivity.
      * simpl. rewrite <- H. reflexivity.
    + induction t2.
      * simpl. rewrite H. rewrite mul_comm. rewrite mul_T0_x. reflexivity.
      * simpl. rewrite H. rewrite mul_x_x. reflexivity.
      * simpl. rewrite H. reflexivity.
      * simpl. rewrite H. reflexivity.
      * simpl. rewrite <- H. reflexivity.
  - induction t.
    + induction t2. 
      * simpl. reflexivity.
      * simpl. rewrite H. reflexivity.
      * simpl. rewrite <- H. reflexivity.
      * simpl. rewrite <- H. reflexivity.
      * simpl. rewrite <- H. reflexivity.
    + induction t2.
      * simpl. rewrite H. reflexivity.
      * simpl. reflexivity.
      * simpl. rewrite H. reflexivity.
      * simpl. rewrite H. reflexivity.
      * simpl. rewrite <- H. reflexivity.
    + induction t2.
      * simpl. rewrite H. reflexivity.
      * simpl. rewrite H. reflexivity.
      * simpl. rewrite H. reflexivity.
      * simpl. rewrite H. reflexivity.
      * simpl. rewrite <- H. reflexivity.
    + induction t2.
      * simpl. rewrite H. reflexivity.
      * simpl. rewrite H. reflexivity.
      * simpl. rewrite H. reflexivity.
      * simpl. rewrite H. reflexivity.
      * simpl. rewrite <- H. reflexivity.
    + induction t2.
      * simpl. rewrite H. reflexivity.
      * simpl. rewrite H. reflexivity.
      * simpl. rewrite H. reflexivity.
      * simpl. rewrite H. reflexivity.
      * simpl. rewrite <- H. reflexivity.
  - induction t.
    + induction t2. 
      * simpl. reflexivity.
      * simpl. rewrite H. reflexivity.
      * simpl. rewrite <- H. reflexivity.
      * simpl. rewrite <- H. reflexivity.
      * simpl. rewrite <- H. reflexivity.
    + induction t2.
      * simpl. rewrite H. reflexivity.
      * simpl. reflexivity.
      * simpl. rewrite H. reflexivity.
      * simpl. rewrite H. reflexivity.
      * simpl. rewrite <- H. reflexivity.
    + induction t2.
      * simpl. rewrite H. reflexivity.
      * simpl. rewrite H. reflexivity.
      * simpl. rewrite H. reflexivity.
      * simpl. rewrite H. reflexivity.
      * simpl. rewrite <- H. reflexivity.
    + induction t2.
      * simpl. rewrite H. reflexivity.
      * simpl. rewrite H. reflexivity.
      * simpl. rewrite H. reflexivity.
      * simpl. rewrite H. reflexivity.
      * simpl. rewrite <- H. reflexivity.
    + induction t2.
      * simpl. rewrite H. reflexivity.
      * simpl. rewrite H. reflexivity.
      * simpl. rewrite H. reflexivity.
      * simpl. rewrite H. reflexivity.
      * simpl. rewrite <- H. reflexivity.
  - induction t.
    + induction t2. 
      * simpl. reflexivity.
      * simpl. rewrite H. reflexivity.
      * simpl. rewrite <- H. reflexivity.
      * simpl. rewrite <- H. reflexivity.
      * simpl. rewrite <- H. reflexivity.
    + induction t2.
      * simpl. rewrite H. reflexivity.
      * simpl. reflexivity.
      * simpl. rewrite H. reflexivity.
      * simpl. rewrite H. reflexivity.
      * simpl. rewrite <- H. reflexivity.
    + induction t2.
      * simpl. rewrite H. reflexivity.
      * simpl. rewrite H. reflexivity.
      * simpl. rewrite H. reflexivity.
      * simpl. rewrite H. reflexivity.
      * simpl. rewrite <- H. reflexivity.
    + induction t2.
      * simpl. rewrite H. reflexivity.
      * simpl. rewrite H. reflexivity.
      * simpl. rewrite H. reflexivity.
      * simpl. rewrite H. reflexivity.
      * simpl. rewrite <- H. reflexivity.
    + induction t2.
      * simpl. rewrite H. reflexivity.
      * simpl. rewrite H. reflexivity.
      * simpl. rewrite H. reflexivity.
      * simpl. rewrite H. reflexivity.
      * simpl. rewrite <- H. reflexivity.
Qed.

(** Being able to simplify a term can be a useful tool. Being able to use the
    simplified version of the term as the equivalent version of the original
    term can also be useful since many of our functions simplify the term first.
    *)

Lemma simplify_eqv : forall (t : term),
  simplify t == t.
Proof.
  intros. induction t.
  - simpl. reflexivity.
  - simpl. reflexivity.
  - simpl. reflexivity.
  - simpl. pose proof pos_left_sum_compat.
    specialize (H t1 (simplify t1) (simplify t2)).
    symmetry in IHt1. specialize (H IHt1). rewrite H.
    pose proof pos_right_sum_compat. specialize (H0 (simplify t2) t1 t2).
    specialize (H0 IHt2). symmetry in H0. rewrite H0.
    induction t1.
    + induction t2.
      * simpl. rewrite sum_x_x. reflexivity.
      * simpl. rewrite sum_id. reflexivity.
      * simpl. reflexivity.
      * simpl. reflexivity.
      * simpl. reflexivity.
    + induction t2.
      * simpl. rewrite sum_id_sym. reflexivity.
      * simpl. rewrite sum_x_x. reflexivity.  
      * simpl. reflexivity.
      * simpl. reflexivity.
      * simpl. reflexivity.  
    + simpl. reflexivity.
    + simpl. reflexivity.
    + simpl. reflexivity.
  - simpl. pose proof pos_left_mul_compat.
    specialize (H t1 (simplify t1) (simplify t2)).
    symmetry in IHt1. specialize (H IHt1). rewrite H.
    pose proof pos_right_mul_compat. specialize (H0 (simplify t2) t1 t2).
    specialize (H0 IHt2). symmetry in H0. rewrite H0.
    induction t1.
    + induction t2.
      * simpl. rewrite mul_x_x. reflexivity.
      * simpl. rewrite mul_T0_x.  reflexivity.
      * simpl. reflexivity.
      * simpl. reflexivity.
      * simpl. reflexivity.
    + induction t2.
      * simpl. rewrite mul_T0_x_sym. reflexivity.
      * simpl. rewrite mul_x_x. reflexivity.  
      * simpl. reflexivity.
      * simpl. reflexivity.
      * simpl. reflexivity.  
    + simpl. reflexivity.
    + simpl. reflexivity.    + simpl. reflexivity.
Qed.


(** An intuitive lemma that states when a term is equivalent to T0 and it is also 
a ground term then simplifying it gives a term exactly equal to T0. This intitutively follows
from the fact that since _t_ is a ground term then all its terms are either T0 or T1 and since 
it is equivalent to T0, simplifying it will also give a single final ground term T0. 
*)

Lemma simplify_eq_T0 :
 forall (t : term),
 t == T0 /\ (is_ground_term t) = true ->
 (simplify t) = T0.
Proof. 
 intros. destruct H. induction t.
  - reflexivity. 
  - simpl in H.  apply T1_not_equiv_T0 in H. destruct H. 
  - unfold simplify.  simpl in H0. inversion H0.
  - simpl. simpl in H0. apply andb_prop in H0. destruct H0.
Admitted. <|MERGE_RESOLUTION|>--- conflicted
+++ resolved
@@ -591,10 +591,6 @@
 Definition subst_domain (sig : subst) : list var :=
  map (fun r => (fst r)) sig.
 
-<<<<<<< HEAD
-=======
-
->>>>>>> 8649301a
 (* Defining a sub list. If an element is a member of a list,
 it is then a member of the other list as well. 
 *)
@@ -775,18 +771,6 @@
  forall (t : term) (sig1 : subst) (sig2 : subst),
   (apply_subst t (subst_compose sig1 sig2)) == (apply_subst (apply_subst t sig2) sig1).
 Proof.
-<<<<<<< HEAD
-  intros. induction t.
-  - simpl. reflexivity.
-  - simpl. reflexivity.
-  - simpl. induction sig2.
-  {
-    simpl. reflexivity.
-  }
-  {
-    simpl. induction sig1.
-    {
-=======
   intros. induction sig2.
   {
     simpl. rewrite subst_empty_no_change. reflexivity.
@@ -800,9 +784,7 @@
       simpl. reflexivity.
     }
     {
-      simpl. 
->>>>>>> 8649301a
-      
+      simpl.     
 Admitted.
 
 (** An intuitive thing to prove for ground terms is that they (ground terms), i.e. terms
