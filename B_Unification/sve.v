--- conflicted
+++ resolved
@@ -1,3 +1,4 @@
+
 (** * Intro *)
 
 (** Here we implement the algorithm for successive variable elimination. The
@@ -19,6 +20,7 @@
 (* end hide *)
 
 
+
 (** * Eliminating Variables *)
 
 (** This section deals with the problem of removing a variable [x] from a term
@@ -55,25 +57,19 @@
     This fact turns out to be rather hard to prove and needs the help of 10 or
     so other sudsidiary lemmas. *)
 
-Lemma fold_add_self : forall p,
-  is_poly p ->
-  p = fold_left addPP (map (fun x => [x]) p) [].
-Proof.
-Admitted.
-
-Lemma mulMM_cons : forall x m,
-  ~ In x m ->
-  mulMM [x] m = x :: m.
-Proof.
-Admitted.
-
-Lemma mulMP_map_cons : forall x p q,
+Lemma mulMP_map_mulMM : forall x p q,
   is_poly p ->
   is_poly q ->
   (forall m, In m q -> ~ In x m) ->
-  p = map (cons x) q ->
+  p = map (mulMM [x]) q ->
   p = mulMP [x] q.
 Proof.
+  intros.
+
+  destruct q eqn:Hq.
+  - auto.
+  - simpl. simpl in H2.
+
 Admitted.
 
 Lemma elim_var_not_in_rem : forall x p r,
@@ -88,10 +84,10 @@
   apply remove_In.
 Qed.
 
-Lemma elim_var_map_cons_rem : forall x p r,
+Lemma elim_var_map_mulMM_rem : forall x p r,
   (forall m, In m p -> In x m) ->
   elim_var x p = r ->
-  p = map (cons x) r.
+  p = map (mulMM [x]) r.
 Proof.
 Admitted.
 
@@ -103,9 +99,9 @@
   p = mulMP [x] r.
 Proof.
   intros.
-  apply mulMP_map_cons; auto.
+  apply (mulMP_map_mulMM _ _ _ H H0).
   apply (elim_var_not_in_rem _ _ _ H2).
-  apply (elim_var_map_cons_rem _ _ _ H1 H2).
+  apply (elim_var_map_mulMM_rem _ _ _ H1 H2).
 Qed.
 
 Lemma part_fst_true : forall X p (x t f : list X),
@@ -176,6 +172,12 @@
 
 Definition build_poly (q r : poly) : poly := 
   mulPP (addPP [[]] q) r.
+
+Lemma build_poly_is_poly : forall q r,
+  is_poly q /\ is_poly r ->
+  is_poly (build_poly q r).
+Proof.
+Admitted.
 
 Lemma div_build_unif : forall x p q r s,
   is_poly p ->
@@ -209,6 +211,16 @@
   rewrite mulPP_addPP_1.
   reflexivity.
 Qed.
+
+
+Lemma div_vars : forall x xs p q r,
+  x :: xs = vars p ->
+  div_by_var x p = (q, r) ->
+  xs = vars (build_poly q r).
+Proof.
+Admitted.
+
+
 
 (** * Building Substitutions *)
 
@@ -275,46 +287,11 @@
       end
   end.
 
-
 Definition sve (p : poly) : option subst := sveVars (vars p) p.
 
 
-<<<<<<< HEAD
-Lemma div_vars : forall x xs p q r,
-  x :: xs = vars p ->
-  div_by_var x p = (q, r) ->
-  xs = vars (build_poly q r).
-Proof.
-Admitted.
-
-Lemma build_poly_is_poly : forall q r,
-  is_poly q /\ is_poly r ->
-  is_poly (build_poly q r).
-Proof.
-Admitted.
-
-Lemma sve_in_vars_in_unif : forall x xs p s,
-  ~ In x xs ->
-  sveVars xs p = Some s ->
-  inDom x s = false.
-Proof.
-Admitted.
-
-Lemma vars_nodup : forall x xs p,
-  x :: xs = vars p ->
-  ~ In x xs.
-Proof.
-Admitted.
-
-Lemma sveVars_correct1 : forall (xs : list var) (p : poly),
-  xs = vars p ->
-  is_poly p ->
-  forall s, sveVars xs p = Some s ->
-            mgu s p.
-Proof.
-=======
+
 (** * Correctness *)
->>>>>>> 0eb3eb3b
 
 (** Finally, we must show that this algorithm is correct. As discussed in the
     beginning, the correctness of a unification algorithm is proven for two
@@ -326,12 +303,21 @@
     handled seperately by the lemmas [sveVars_some] and [sveVars_none].
 *)
 
-Lemma sveVars_some : forall (p : poly),
-  is_poly p ->
-  forall s, sveVars (vars p) p = Some s ->
+
+Lemma sve_in_vars_in_unif : forall x xs p s,
+  ~ In x xs ->
+  sveVars xs p = Some s ->
+  inDom x s = false.
+Proof.
+Admitted.
+
+
+Lemma sveVars_some :  forall (xs : list var) (p : poly),
+  xs = vars p ->
+  is_poly p ->
+  forall s, sveVars xs p = Some s ->
             mgu s p.
 Proof.
-<<<<<<< HEAD
   intros.
   apply reprod_is_mgu.
   revert xs p H H0 s H1.
@@ -359,9 +345,6 @@
     apply (IHxs _ Hvars Hpoly) in Hs0.
     apply (reprod_build_subst _ _ _ _ _ Hqr Hs0 Hin).
 Qed.
-=======
-Admitted.
->>>>>>> 0eb3eb3b
 
 
 Lemma sveVars_none : forall (p : poly),
@@ -382,13 +365,8 @@
   intros.
   remember (sveVars (vars p) p).
   destruct o.
-<<<<<<< HEAD
-  - apply (sveVars_correct1 (vars p)); auto.
-  - apply sveVars_correct2; auto.
-=======
-  - apply sveVars_some; auto.
+  - apply (sveVars_some (vars p)); auto.
   - apply sveVars_none; auto.
->>>>>>> 0eb3eb3b
 Qed.
 
 
